""" OpenMDAO Problem class defintion."""

from __future__ import print_function

import os
import sys
import json
import warnings
import traceback
from collections import OrderedDict
from itertools import chain
from six import iteritems, itervalues
from six.moves import cStringIO

import networkx as nx
import numpy as np

from openmdao.core.system import System
from openmdao.core.group import Group
from openmdao.core.component import Component
from openmdao.core.parallel_group import ParallelGroup
from openmdao.core.parallel_fd_group import ParallelFDGroup
from openmdao.core.basic_impl import BasicImpl
from openmdao.core._checks import check_connections, _both_names
from openmdao.core.driver import Driver
from openmdao.core.mpi_wrap import MPI, under_mpirun, debug
from openmdao.core.relevance import Relevance

from openmdao.components.indep_var_comp import IndepVarComp
from openmdao.solvers.scipy_gmres import ScipyGMRES
from openmdao.solvers.ln_direct import DirectSolver
from openmdao.solvers.ln_gauss_seidel import LinearGaussSeidel

from openmdao.units.units import get_conversion_tuple
from openmdao.util.string_util import get_common_ancestor, nearest_child, name_relative_to
from openmdao.util.graph import plain_bfs
from openmdao.util.options import OptionsDictionary

force_check = os.environ.get('OPENMDAO_FORCE_CHECK_SETUP')
trace = os.environ.get('OPENMDAO_TRACE')


class _ProbData(object):
    """
    A container for Problem level data that is needed by subsystems
    and VecWrappers.
    """
    def __init__(self):
        self.top_lin_gs = False
        self.in_complex_step = False


class Problem(object):
    """ The Problem is always the top object for running an OpenMDAO
    model.

    Args
    ----
    root : `Group`, optional
        The top-level `Group` for the `Problem`.  If not specified, a default
        `Group` will be created

    driver : `Driver`, optional
        The top-level `Driver` for the `Problem`.  If not specified, a default
        "Run Once" `Driver` will be used

    impl : `BasicImpl` or `PetscImpl`, optional
        The vector and data transfer implementation for the `Problem`.
        For parallel processing support using MPI, `PetscImpl` is required.
        If not specified, the default `BasicImpl` will be used.

    comm : an MPI communicator (real or fake), optional
        A communicator that can be used for distributed operations when running
        under MPI. If not specified, the default "COMM_WORLD" will be used.
    """

    def __init__(self, root=None, driver=None, impl=None, comm=None):
        super(Problem, self).__init__()
        self.root = root
        self._probdata = _ProbData()

        if MPI:
            from openmdao.core.petsc_impl import PetscImpl
            if impl != PetscImpl:
                raise ValueError("To run under MPI, the impl for a Problem must be PetscImpl.")

        if impl is None:
            self._impl = BasicImpl
        else:
            self._impl = impl

        self.comm = comm

        if driver is None:
            self.driver = Driver()
        else:
            self.driver = driver

        self.pathname = ''


    def __getitem__(self, name):
        """Retrieve unflattened value of named unknown or unconnected
        param variable from the root system.

        Args
        ----
        name : str
             The name of the variable.

        Returns
        -------
        The unflattened value of the given variable.
        """
        if name in self.root.unknowns:
            return self.root.unknowns[name]
        elif name in self.root.params:
            return self.root.params[name]
        elif name in self.root._sysdata.to_abs_pnames:
            for p in self.root._sysdata.to_abs_pnames[name]:
                return self._rec_get_param(p)
        elif name in self._dangling:
            for p in self._dangling[name]:
                return self._rec_get_param(p)
        else:
            raise KeyError("Variable '%s' not found." % name)

    def _rec_get_param(self, absname):
        parts = absname.rsplit('.', 1)
        if len(parts) == 1:
            return self.root.params[absname]
        else:
            grp = self.root._subsystem(parts[0])
            return grp.params[parts[1]]

    def __setitem__(self, name, val):
        """Sets the given value into the appropriate `VecWrapper`.
        'name' is assumed to be a promoted name.

        Args
        ----
        name : str
             The promoted name of the variable to set into the
             unknowns vector, or into params vectors if the params are
             unconnected.
        """
        if name in self.root.unknowns:
            self.root.unknowns[name] = val
        elif name in self._dangling:
            for p in self._dangling[name]:
                parts = p.rsplit('.', 1)
                if len(parts) == 1:
                    self.root.params[p] = val
                else:
                    grp = self.root._subsystem(parts[0])
                    grp.params[parts[1]] = val
        else:
            raise KeyError("Variable '%s' not found." % name)

    def _setup_connections(self, params_dict, unknowns_dict):
        """Generate a mapping of absolute param pathname to the pathname
        of its unknown.

        Args
        ----

        params_dict : OrderedDict
            A dict of parameter metadata for the whole `Problem`.

        unknowns_dict : OrderedDict
            A dict of unknowns metadata for the whole `Problem`.

        """
        to_prom_name = self._probdata.to_prom_name

        # Get all explicit connections (stated with absolute pathnames)
        connections = self.root._get_explicit_connections()

        # get set of promoted params that are not *implicitly* connected
        # to anything, and add all implicit connections to the connections dict.
        prom_noconns = self._add_implicit_connections(connections)

        input_graph = nx.DiGraph()
        self._dangling = {}

        to_abs_pnames = self.root._sysdata.to_abs_pnames

        usrcs = set()

        # resolve any input to input connections
        for tgt, srcs in iteritems(connections):
            for src, idxs in srcs:
                input_graph.add_edge(src, tgt, idxs=idxs)
                if src in unknowns_dict:
                    usrcs.add(src)

        for prom, plist in iteritems(to_abs_pnames):
            input_graph.add_nodes_from(plist)
            if prom in prom_noconns:
                # include connections in the graph due to multiple params that
                # are promoted to the same name
                start = plist[0]
                input_graph.add_edges_from(((start,p) for p in plist[1:]),
                                           idxs=None)

        newconns = {}
        # loop over srcs that are unknowns
        for src in usrcs:
            newconns[src] = None
            src_idxs = {src:None}
            # walk depth first from each unknown src to each connected input,
            # updating src_indices if necessary
            for s, t in nx.dfs_edges(input_graph, src):
                tidxs = input_graph[s][t]['idxs']
                sidxs = src_idxs[s]

                if tidxs is None:
                    tidxs = sidxs
                elif sidxs is not None:
                    tidxs = np.array(sidxs)[tidxs]

                src_idxs[t] = tidxs

                if t in newconns:
                    newconns[t].append((src, tidxs))
                else:
                    newconns[t] = [(src, tidxs)]

        self._input_inputs = {}

        # now all nodes that are downstream of an unknown source have been
        # marked.  Anything left must be an input that is either dangling or
        # upstream of an input that does have an unknown source.
        for node in input_graph.nodes_iter():
            # only look at unmarked nodes that have 0 in_degree
            if node not in newconns and len(input_graph.pred[node]) == 0:
                nosrc = [node]
                # walk dfs from this input 'src' node until we hit a param
                # that has an unknown src
                for s, t in nx.dfs_edges(input_graph, node):
                    if t in newconns:  # found param with unknown src
                        src = newconns[t][0][0]
                        # connect the unknown src to all of the inputs connected
                        # to the current node that have no unknown src
                        for n in nosrc:
                            newconns[n] = [(src, None)]
                        break
                    else:
                        nosrc.append(t)
                else: # didn't find an unknown src, so must be dangling
                    set_nosrc = set(nosrc)
                    for n in nosrc:
                        self._dangling[to_prom_name[n]] = set_nosrc
                        self._input_inputs[n] = nosrc

        # connections must be in order across processes, so use an OrderedDict
        # and sort targets before adding them
        connections = OrderedDict()
        for tgt, srcs in sorted(newconns.items()):
            if srcs is not None:
                if len(srcs) > 1:
                    src_names = (n for n, idx in srcs)
                    self._setup_errors.append("Target '%s' is connected to "
                                              "multiple unknowns: %s" %
                                               (tgt, sorted(src_names)))
                connections[tgt] = srcs[0]

        return connections

    def _check_input_diffs(self, connections, params_dict, unknowns_dict):
        """For all sets of connected inputs, find any differences in units
        or initial value.
        """
        # loop over all dangling inputs
        for tgt, connected_inputs in iteritems(self._input_inputs):

            # figure out if any connected inputs have different initial
            # values or different units
            tgt_idx = connected_inputs.index(tgt)
            units = [params_dict[n].get('units') for n in connected_inputs]
            vals = [params_dict[n]['val'] for n in connected_inputs]

            diff_units = []

            for i, u in enumerate(units):
                if i != tgt_idx and u != units[tgt_idx]:
                    if units[tgt_idx] is None:
                        sname, s = connected_inputs[i], u
                        tname, t = connected_inputs[tgt_idx], units[tgt_idx]
                    else:
                        sname, s = connected_inputs[tgt_idx], units[tgt_idx]
                        tname, t = connected_inputs[i], u

                    diff_units.append((connected_inputs[i], u))

            if isinstance(vals[tgt_idx], np.ndarray):
                diff_vals = [(connected_inputs[i],v) for i,v in
                               enumerate(vals) if not
                                   (isinstance(v, np.ndarray) and
                                      v.shape==vals[tgt_idx].shape and
                                      (v==vals[tgt_idx]).all())]
            else:
                vtype = type(vals[tgt_idx])
                diff_vals = [(connected_inputs[i],v) for i,v in
                                 enumerate(vals) if vtype!=type(v) or
                                                      v!=vals[tgt_idx]]

            # if tgt has no unknown source, units MUST match, unless
            # one of them is None. At this point, connections contains
            # only unknown to input connections, so if the target is
            # in connections, it has an unknown source.

            if diff_units:
                filt = set([u for n,u in diff_units])
                if None in filt:
                    filt.remove(None)
                if filt:
                    proms = set([params_dict[item]['top_promoted_name'] \
                                 for item in connected_inputs])

                    # All params are promoted, so extra message for clarity.
                    if len(proms) == 1:
                        msg = "The following connected inputs are promoted to " + \
                            "'%s', but have different units" % proms.pop()
                    else:
                        msg = "The following connected inputs have no source and different " + \
                              "units"

                    msg += ": %s." % sorted([(tgt, params_dict[tgt].get('units'))] + \
                                            diff_units)
                    correct_src = params_dict[connected_inputs[0]]['top_promoted_name']
                    msg += " Connect '%s' to a source (such as an IndepVarComp)" % correct_src + \
                           " with defined units."

                    self._setup_errors.append(msg)
            if diff_vals:
                msg = ("The following sourceless connected inputs have "
                       "different initial values: "
                       "%s.  Connect one of them to the output of "
                       "an IndepVarComp to ensure that they have the "
                       "same initial value." %
                       (sorted([(tgt,params_dict[tgt]['val'])]+
                                         diff_vals)))
                self._setup_errors.append(msg)

        # now check for differences in step_size, step_type, or form for
        # promoted inputs
        for promname, absnames in iteritems(self.root._sysdata.to_abs_pnames):
            if len(absnames) > 1:
                step_sizes, step_types, forms = {}, {}, {}
                for name in absnames:
                    meta = self.root._params_dict[name]
                    ss = meta.get('step_size')
                    if ss is not None:
                        step_sizes[ss] = name
                    st = meta.get('step_type')
                    if st is not None:
                        step_types[st] = name
                    f = meta.get('form')
                    if f is not None:
                        forms[f] = name

                if len(step_sizes) > 1:
                    self._setup_errors.append("The following parameters have the same "
                                  "promoted name, '%s', but different "
                                  "'step_size' values: %s" % (promname,
                                  sorted([(v,k) for k,v in step_sizes.items()])))

                if len(step_types) > 1:
                    self._setup_errors.append("The following parameters have the same "
                                  "promoted name, '%s', but different "
                                  "'step_type' values: %s" % (promname,
                                 sorted([(v,k) for k,v in step_types.items()])))

                if len(forms) > 1:
                    self._setup_errors.append("The following parameters have the same "
                                  "promoted name, '%s', but different 'form' "
                                  "values: %s" % (promname,
                                      sorted([(v,k) for k,v in forms.items()])))


    def _get_ubc_vars(self, connections):
        """Return a list of any connected inputs that are used before they
        are set by their connected unknowns.
        """
        # this is the order that each component would run in if executed
        # a single time from the root system.
        full_order = {s.pathname : i for i,s in
                     enumerate(self.root.subsystems(recurse=True))}

        ubcs = []
        for tgt, srcs in iteritems(connections):
            tsys = tgt.rsplit('.', 1)[0]
            ssys = srcs[0].rsplit('.', 1)[0]
            if full_order[ssys] > full_order[tsys]:
                ubcs.append(tgt)

        return ubcs

    def setup(self, check=True, out_stream=sys.stdout):
        """Performs all setup of vector storage, data transfer, etc.,
        necessary to perform calculations.

        Args
        ----
        check : bool, optional
            Check for potential issues after setup is complete (the default
            is True)

        out_stream : a file-like object, optional
            Stream where report will be written if check is performed.
        """
        self._setup_errors = []

        # if we modify the system tree, we'll need to call _init_sys_data,
        # _setup_variables and _setup_connections again
        tree_changed = False

        # call _setup_variables again if we change metadata
        meta_changed = False

        self._probdata = _ProbData()
        if isinstance(self.root.ln_solver, LinearGaussSeidel):
            self._probdata.top_lin_gs = True

        self.driver.root = self.root

        # Give every system an absolute pathname
        self.root._init_sys_data(self.pathname, self._probdata)

        # divide MPI communicators among subsystems
        self._setup_communicators()

        # Returns the parameters and unknowns metadata dictionaries
        # for the root, which has an entry for each variable contained
        # in any child of root. Metadata for each variable will contain
        # the name of the variable relative to that system, the absolute
        # name of the variable, any user defined metadata, and the value,
        # size and/or shape if known. For example:
        #  unknowns_dict['G1.G2.foo.v1'] = {
        #     'pathname' : 'G1.G2.foo.v1', # absolute path from the top
        #     'size' : 1,
        #     'shape' : 1,
        #     'val': 2.5,   # the initial value of that variable (if known)
        #  }
        params_dict, unknowns_dict = self.root._setup_variables()

        self._probdata.params_dict = params_dict
        self._probdata.unknowns_dict = unknowns_dict
        self._probdata.to_prom_name = self.root._sysdata.to_prom_name

        # collect all connections, both implicit and explicit from
        # anywhere in the tree, and put them in a dict where each key
        # is an absolute param name that maps to the absolute name of
        # a single source.
        connections = self._setup_connections(params_dict, unknowns_dict)
        self._probdata.connections = connections

        for tgt, (src, idxs) in iteritems(connections):
            tmeta = params_dict[tgt]
            if 'pass_by_obj' not in tmeta or not tmeta['pass_by_obj']:

                # Allow the user to omit the size of a parameter and pull
                # the size and shape from the connection source.
                if tmeta['shape'] == ():

                    smeta = unknowns_dict[src]

                    # Connected with src_indices specified
                    if idxs is not None:
                        size = len(idxs)
                        tmeta['shape'] = (size, )
                        tmeta['size'] = size
                        tmeta['val'] = smeta['val'][np.array(idxs)]

                    # Regular connection
                    else:
                        tmeta['shape'] = smeta['shape']
                        tmeta['size'] = smeta['size']
                        tmeta['val'] = smeta['val']

                # set src_indices into variable metadata
                if idxs is not None:
                    if isinstance(idxs, np.ndarray):
                        tmeta['src_indices'] = idxs
                    else:
                        tmeta['src_indices'] = np.array(idxs,
                                                  dtype=self._impl.idx_arr_type)

        # TODO: handle any automatic grouping of systems here...
        #       If we modify the system tree here, we'll have to call
        #       the full setup over again...

        if MPI:
            for s in self.root.components(recurse=True):
                # TODO: get rid of check for setup_distrib_idxs when we move to beta
                if hasattr(s, 'setup_distrib_idxs') or (
                         hasattr(s, 'setup_distrib') and (s.setup_distrib
                                                is not Component.setup_distrib)):
                    # component defines its own setup_distrib, so
                    # the metadata will change
                    meta_changed = True

        # All changes to the system tree or variable metadata
        # must be complete at this point.

        # if the system tree has changed, we have to redo the entire setup
        if tree_changed:
            return self.setup(check=check, out_stream=out_stream)
        elif meta_changed:
            params_dict, unknowns_dict = \
                self.root._setup_variables(compute_indices=True)

        # perform additional checks on connections
        # (e.g. for compatible types and shapes)
        self._setup_errors.extend(check_connections(connections, params_dict,
                                               unknowns_dict,
                                               self.root._sysdata.to_prom_name))

        # calculate unit conversions and store in param metadata
        self._setup_units(connections, params_dict, unknowns_dict)

        # propagate top level promoted names, unit conversions,
        # and connections down to all subsystems
        to_prom_name = self.root._sysdata.to_prom_name
        self._probdata.to_prom_name = to_prom_name

        for path, meta in iteritems(params_dict):
            # set top promoted name into var metadata
            meta['top_promoted_name'] = to_prom_name[path]

            # Check for dangling params that have no size or shape
            if path not in connections:
                if 'pass_by_obj' not in meta or not meta['pass_by_obj']:
                    if meta['shape'] == ():
                        self._setup_errors.append("Unconnected param '{}' is missing "
                                           "a shape or default value.".format(path))

        for path, meta in iteritems(unknowns_dict):
            meta['top_promoted_name'] = to_prom_name[path]

        # Given connection information, create mapping from system pathname
        # to the parameters that system must transfer data to
        param_owners = _assign_parameters(connections)

        pois = self.driver.desvars_of_interest()
        oois = self.driver.outputs_of_interest()

        self._driver_vois = set()
        for tup in chain(pois, oois):
            self._driver_vois.update(tup)

        # make sure pois and oois all refer to existing vars.
        # NOTE: all variables of interest (includeing POIs) must exist in
        #      the unknowns dict
        promoted_unknowns = self.root._sysdata.to_abs_uname

        parallel_p = False
        for vnames in pois:
            if len(vnames) > 1:
                parallel_p = True
            for v in vnames:
                if v not in promoted_unknowns:
                    raise NameError("Can't find param of interest '%s'." % v)

        parallel_u = False
        for vnames in oois:
            if len(vnames) > 1:
                parallel_u = True
            for v in vnames:
                if v not in promoted_unknowns:
                    raise NameError("Can't find quantity of interest '%s'." % v)

        mode = self._check_for_parallel_derivs(pois, oois, parallel_u, parallel_p)

        self._probdata.relevance = Relevance(self.root, params_dict,
                                             unknowns_dict, connections,
                                             pois, oois, mode)

        # perform auto ordering
        for s in self.root.subgroups(recurse=True, include_self=True):
            # set auto order if order not already set
            if not s._order_set:
                order = None
                broken_edges = None
                if self.comm.rank == 0:
                    order, broken_edges = s.list_auto_order()
                if MPI:
                    if trace:
                        debug("problem setup order bcast")
                    order, broken_edges = self.comm.bcast((order, broken_edges), root=0)
                    if trace:
                        debug("problem setup order bcast DONE")
                s.set_order(order)

                # Mark "head" of each broken edge
                for edge in broken_edges:
                    cname = edge[1]
                    head_sys = self.root
                    for name in cname.split('.'):
                        head_sys = getattr(head_sys, name)
                    head_sys._run_apply = True

        # report any differences in units or initial values for
        # sourceless connected inputs
        self._check_input_diffs(connections, params_dict, unknowns_dict)

        # If we force_fd root and don't need derivatives in solvers, then we
        # don't have to allocate any deriv vectors.
        alloc_derivs = not self.root.fd_options['force_fd']
        for sub in self.root.subgroups(recurse=True, include_self=True):
            alloc_derivs = alloc_derivs or sub.nl_solver.supports['uses_derivatives']

        # create VecWrappers for all systems in the tree.
        self.root._setup_vectors(param_owners, impl=self._impl, alloc_derivs=alloc_derivs)

        # Prepare Driver
        self.driver._setup()

        # get map of vars to VOI indices
        self._poi_indices, self._qoi_indices = self.driver._map_voi_indices()

        # Prepare Solvers
        for sub in self.root.subgroups(recurse=True, include_self=True):
            sub.nl_solver.setup(sub)
            sub.ln_solver.setup(sub)

        self._check_solvers()

        # Prep for case recording and record metadata
        self._start_recorders()

        if self._setup_errors:
            stream = cStringIO()
            stream.write("\nThe following errors occurred during setup:\n")
            for err in self._setup_errors:
                stream.write("%s\n" % err)
            raise RuntimeError(stream.getvalue())

        # Lock any restricted options in the options dictionaries.
        OptionsDictionary.locked = True

        # check for any potential issues
        if check or force_check:
            return self.check_setup(out_stream)

        return {}

    def cleanup(self):
        """ Clean up resources prior to exit. """
        self.driver.cleanup()
        self.root.cleanup()

    def _check_solvers(self):
        """ Search over all solvers and raise errors for unsupported
        configurations. These include:

        Raise an exception if we detect a LinearGaussSeidel
        solver and that group has either cycles or uniterated states.

        Raise an exception if a Newton solver is found under any system that
        is set to complex step.
        """

        # all states that have some maxiter>1 linear solver above them in the tree
        iterated_states = set()
        group_states = []

        has_iter_solver = {}
        for group in self.root.subgroups(recurse=True, include_self=True):
            try:
                has_iter_solver[group.pathname] = (group.ln_solver.options['maxiter'] > 1)
            except KeyError:

                # DirectSolver handles coupled derivatives without iteration
                if isinstance(group.ln_solver, DirectSolver):
                    has_iter_solver[group.pathname] = (True)

            # Look for nl solvers that require derivs under Complex Step.
            opt = group.fd_options
            if opt['force_fd'] == True and opt['form'] == 'complex_step':

                # TODO: Support using complex step on a subsystem
                if group.name != '':
                    msg = "Complex step is currently not supported for groups"
                    msg += " other than root."
                    self._setup_errors.append(msg)

                # Complex Step, so check for deriv requirement in subsolvers
                for sub in self.root.subgroups(recurse=True, include_self=True):
                    if hasattr(sub.nl_solver, 'ln_solver'):
                        msg = "The solver in '{}' requires derivatives. We "
                        msg += "currently do not support complex step around it."
                        self._setup_errors.append(msg.format(sub.name))

            parts = group.pathname.split('.')
            for i in range(len(parts)):
                # if an ancestor solver iterates, we're ok
                if has_iter_solver['.'.join(parts[:i])]:
                    is_iterated_somewhere = True
                    break
            else:
                is_iterated_somewhere = False

            # if we're iterated at this level or somewhere above, then it's
            # ok if we have cycles or states.
            if is_iterated_somewhere:
                continue

            if isinstance(group.ln_solver, LinearGaussSeidel) and \
                                     group.ln_solver.options['maxiter'] == 1:
                # If group has a cycle and lings can't iterate, that's
                # an error if current lin solver or ancestor lin solver doesn't
                # iterate.
                graph = group._get_sys_graph()
                strong = [sorted(s) for s in nx.strongly_connected_components(graph)
                          if len(s) > 1]
                if strong:
                    self._setup_errors.append("Group '%s' has a LinearGaussSeidel "
                                   "solver with maxiter==1 but it contains "
                                   "cycles %s. To fix this error, change to "
                                   "a different linear solver, e.g. ScipyGMRES "
                                   "or PetscKSP, or increase maxiter (not "
                                   "recommended)."
                                   % (group.pathname, strong))

            states = [n for n,m in iteritems(group._unknowns_dict) if m.get('state')]
            if states:
                group_states.append((group, states))

                # this group has an iterative lin solver, so all states in it are ok
                if isinstance(group.ln_solver, DirectSolver) or \
                   group.ln_solver.options['maxiter'] > 1:
                    iterated_states.update(states)
                else:
                    # see if any states are in comps that have their own
                    # solve_linear method
                    for s in states:
                        if s not in iterated_states:
                            cname = s.rsplit('.', 1)[0]
                            comp = self.root
                            for name in cname.split('.'):
                                comp = getattr(comp, name)
                            if not _needs_iteration(comp):
                                iterated_states.add(s)

        for group, states in group_states:
            uniterated_states = [s for s in states if s not in iterated_states]

            # It's an error if we find states that don't have some
            # iterative linear solver as a parent somewhere in the tree, or they
            # don't live in a Component that defines its own solve_linear method.

            if uniterated_states:
                self._setup_errors.append("Group '%s' has a LinearGaussSeidel "
                               "solver with maxiter==1 but it contains "
                               "implicit states %s. To fix this error, "
                               "change to a different linear solver, e.g. "
                               "ScipyGMRES or PetscKSP, or increase maxiter "
                               "(not recommended)." %
                               (group.pathname, uniterated_states))

    def _check_dangling_params(self, out_stream=sys.stdout):
        """ Check for parameters that are not connected to a source/unknown.
        this includes ALL dangling params, both promoted and unpromoted.
        """
        to_prom_name = self.root._sysdata.to_prom_name

        dangling_params = sorted(set([
            to_prom_name[p] for p, m in iteritems(self.root._params_dict)
            if p not in self.root.connections
        ]))
        if dangling_params:
            print("\nThe following parameters have no associated unknowns:",
                  file=out_stream)
            for d in dangling_params:
                print(d, file=out_stream)

        return dangling_params

    def _check_mode(self, out_stream=sys.stdout):
        """ Adjoint vs Forward mode appropriateness """
        if self._calculated_mode != self.root._probdata.relevance.mode:
            print("\nSpecified derivative mode is '%s', but calculated mode is '%s'\n(based "
                  "on param size of %d and unknown size of %d)" % (self.root._probdata.relevance.mode,
                                                                   self._calculated_mode,
                                                                   self._p_length,
                                                                   self._u_length),
                  file=out_stream)

        return (self.root._probdata.relevance.mode, self._calculated_mode)

    def _check_no_unknown_comps(self, out_stream=sys.stdout):
        """ Check for components without unknowns. """
        nocomps = sorted([c.pathname for c in self.root.components(recurse=True,
                                                                   local=True)
                          if len(c.unknowns) == 0])
        if nocomps:
            print("\nThe following components have no unknowns:", file=out_stream)
            for n in nocomps:
                print(n, file=out_stream)

        return nocomps

    def _check_no_recorders(self, out_stream=sys.stdout):
        """ Check for no case recorder. """
        recorders = []
        recorders.extend(self.driver.recorders)
        for grp in self.root.subgroups(recurse=True, local=True,
                                       include_self=True):
            recorders.extend(grp.nl_solver.recorders)
            recorders.extend(grp.ln_solver.recorders)

        if not recorders:
            print("\nNo recorders have been specified, so no data will be saved.",
                  file=out_stream)

        return recorders

    def _check_no_connect_comps(self, out_stream=sys.stdout):
        """ Check for unconnected components. """
        conn_comps = set([t.rsplit('.', 1)[0]
                          for t in self.root.connections])
        conn_comps.update([s.rsplit('.', 1)[0]
                           for s, i in itervalues(self.root.connections)])
        noconn_comps = sorted([c.pathname
                               for c in self.root.components(recurse=True, local=True)
                               if c.pathname not in conn_comps])
        if noconn_comps:
            print("\nThe following components have no connections:", file=out_stream)
            for comp in noconn_comps:
                print(comp, file=out_stream)

        return noconn_comps

    def _check_mpi(self, out_stream=sys.stdout):
        """ Some simple MPI checks. """
        if under_mpirun():
            parr = True
            # Indicate that there are no parallel systems if user is running under MPI
            if self.comm.rank == 0:
                for grp in self.root.subgroups(recurse=True, include_self=True):
                    if (isinstance(grp, ParallelGroup) or
                        isinstance(grp, ParallelFDGroup)):
                        break
                else:
                    parr = False
                    print("\nRunning under MPI, but no ParallelGroups or ParallelFDGroups were found.",
                          file=out_stream)

                mincpu, maxcpu = self.root.get_req_procs()
                if maxcpu is not None and self.comm.size > maxcpu:
                    print("\nmpirun was given %d MPI processes, but the problem can only use %d" %
                          (self.comm.size, maxcpu))

                return (self.comm.size, maxcpu, parr)
        # or any ParalleGroups found when not running under MPI
        else:
            pargrps = []
            for grp in self.root.subgroups(recurse=True, include_self=True):
                if isinstance(grp, ParallelGroup):
                    print("\nFound ParallelGroup '%s', but not running under MPI." %
                          grp.pathname, file=out_stream)
                    pargrps.append(grp.pathname)
            return sorted(pargrps)

    def _check_graph(self, out_stream=sys.stdout):
        """ Check for cycles in group w/o solver. """
        cycles = []
        ooo = []

        for grp in self.root.subgroups(recurse=True, include_self=True):
            graph = grp._get_sys_graph()

            strong = [s for s in nx.strongly_connected_components(graph)
                      if len(s) > 1]

            if strong:
                relstrong = []
                for slist in strong:
                    relstrong.append([])
                    for s in slist:
                        relstrong[-1].append(nearest_child(grp.pathname, s))
                        # sort the cycle systems in execution order
                        subs = [s for s in grp._subsystems]
                        tups = sorted([(subs.index(s),s) for s in relstrong[-1]])
                        relstrong[-1] = [t[1] for t in tups]
                print("Group '%s' has the following cycles: %s" %
                          (grp.pathname, relstrong), file=out_stream)
                cycles.append(relstrong)

            # Components/Systems/Groups are not in the right execution order
            graph, _ = grp._break_cycles(grp.list_order(), graph)

            visited = set()
            out_of_order = {}
            for sub in itervalues(grp._subsystems):
                visited.add(sub.pathname)
                for u, v in nx.dfs_edges(graph, sub.pathname):
                    if v in visited:
                        out_of_order.setdefault(nearest_child(grp.pathname, v),
                                                set()).add(sub.pathname)

            if out_of_order:
                # scope ooo names to group
                for name in out_of_order:
                    out_of_order[name] = sorted([
                        nearest_child(grp.pathname, n) for n in out_of_order[name]
                    ])
                print("Group '%s' has the following out-of-order subsystems:" %
                      grp.pathname, file=out_stream)
                for n, subs in iteritems(out_of_order):
                    print("   %s should run after %s" % (n, subs), file=out_stream)
                ooo.append((grp.pathname, list(iteritems(out_of_order))))
                print("Auto ordering would be: %s" % grp.list_auto_order()[0],
                      file=out_stream)

        return (cycles, sorted(ooo))

    def _check_gmres_under_mpi(self, out_stream=sys.stdout):
        """ warn when using ScipyGMRES solver under MPI.
        """
        if under_mpirun():
            has_parallel = False
            for s in self.root.subgroups(recurse=True, include_self=True):
                if isinstance(s, ParallelGroup):
                    has_parallel = True
                    break

            if has_parallel and isinstance(self.root.ln_solver, ScipyGMRES):
                print("\nScipyGMRES is being used under MPI. Problems can arise "
                      "if a variable of interest (param/objective/constraint) "
                      "does not exist in all MPI processes.", file=out_stream)

    def _check_ubcs(self, out_stream=sys.stdout):
        ubcs = self._get_ubc_vars(self.root.connections)
        if ubcs:
            print("\nThe following params are connected to unknowns that are "
                  "updated out of order, so their initial values may contain "
                  "uninitialized unknown values: %s" % ubcs, file=out_stream)
        return ubcs

    def _check_unmarked_pbos(self, out_stream=sys.stdout):
        pbos = []
        for comp in self.root.components(recurse=True, include_self=True):
            if comp._pbo_warns:
                pbos.append((comp.pathname, comp._pbo_warns))

        if pbos:
            print("\nThe following variables are not differentiable but were "
                  "not labeled by the user as pass_by_obj:", file=out_stream)
            for cname, pbo_warns in sorted(pbos, key=lambda x: x[0]):
                for vname, val in pbo_warns:
                    print("%s: type %s" % ('.'.join((cname, vname)),
                          type(val).__name__), file=out_stream)

        return pbos

    def _check_relevant_pbos(self, out_stream=sys.stdout):
        """ Warn if any pass_by_object variables are in any relevant set if
        top driver requires derivatives."""

        # Only warn if we are taking gradients across model with a pbo
        # variable.
        if self.driver.__class__ is Driver or \
           self.driver.supports['gradients'] is False or \
           self.root.fd_options['force_fd']:
            return []

        vec = self.root.unknowns
        pbos = [var for var in vec if vec.metadata(var).get('pass_by_obj')]

        rels = set()
        for key, rel in iteritems(self._probdata.relevance.relevant):
            rels.update(rel)

        rel_pbos = rels.intersection(pbos)
        if rel_pbos:
            rel_conns = []

            for src in rel_pbos:
                # Find target(s) and print whole relevant connection
                for tgt, src_tuple in iteritems(self.root.connections):
                    if src_tuple[0] == src and tgt in rels:
                        rel_conns.append((src, tgt))

            if rel_conns:
                print("\nThe following relevant connections are marked as pass_by_obj:",
                      file=out_stream)
                for src, tgt in rel_conns:
                    val = vec[src]
                    print("%s -> %s: type %s" % (src, tgt, type(val).__name__),
                          file=out_stream)
            else:
                print("\nThe following pass_by_obj variables are relevant to "
                      "a derivative calculation:", sorted(rel_pbos))

            print("\nYour driver requires a gradient across a model with pass_by_obj "
                  "connections. We strongly recommend either setting the root "
                  "fd_options 'force_fd' to True, or isolating the pass_by_obj "
                  "connection into a Group and setting its fd_options 'force_fd' "
                  "to True.",
                  file=out_stream)

        return list(rel_pbos)

    def check_setup(self, out_stream=sys.stdout):
        """Write a report to the given stream indicating any potential problems
        found with the current configuration of this ``Problem``.

        Args
        ----
        out_stream : a file-like object, optional
            Stream where report will be written.
        """
        print("##############################################", file=out_stream)
        print("Setup: Checking for potential issues...", file=out_stream)

        results = {}  # dict of results for easier testing
        results['recorders'] = self._check_no_recorders(out_stream)
        results['mpi'] = self._check_mpi(out_stream)
        results['dangling_params'] = self._check_dangling_params(out_stream)
        results['mode'] = self._check_mode(out_stream)
        results['no_unknown_comps'] = self._check_no_unknown_comps(out_stream)
        results['no_connect_comps'] = self._check_no_connect_comps(out_stream)
        results['cycles'], results['out_of_order'] = self._check_graph(out_stream)
        results['ubcs'] = self._check_ubcs(out_stream)
        results['solver_issues'] = self._check_gmres_under_mpi(out_stream)
        results['unmarked_pbos'] = self._check_unmarked_pbos(out_stream)
        results['relevant_pbos'] = self._check_relevant_pbos(out_stream)

        # TODO: Incomplete optimization driver configuration
        # TODO: Parallelizability for users running serial models
        # TODO: io state of recorder-specific files?

        # loop over subsystems and let them add any specific checks to the stream
        for s in self.root.subsystems(recurse=True, local=True, include_self=True):
            stream = cStringIO()
            s.check_setup(out_stream=stream)
            content = stream.getvalue()
            if content:
                print("%s:\n%s\n" % (s.pathname, content), file=out_stream)
                results["@%s" % s.pathname] = content

        print("\nSetup: Check complete.", file=out_stream)
        print("##############################################\n", file=out_stream)

        return results

    def pre_run_check(self):
        """ Last chance for some checks. The checks that should be performed
        here are those that would generate a cryptic error message. We can
        raise a readable error for the user."""

        # New message if you forget to run setup first.
        if not self.root.fd_options.locked:
            msg = "setup() must be called before running the model."
            raise RuntimeError(msg)

    def run(self):
        """ Runs the Driver in self.driver. """
        self.pre_run_check()
        if self.root.is_active():
            self.driver.run(self)

            # if we're running under MPI, ensure that all of the processes
            # are finished in order to ensure that scripting code outside of
            # Problem doesn't attempt to access variables or files that have
            # not finished updating.  This can happen with FileRef vars and
            # potentially other pass_by_obj variables.
            if MPI:
                if trace: debug("waiting on problem run() comm.barrier")
                self.root.comm.barrier()
                if trace: debug("problem run() comm.barrier DONE")

    def run_once(self):
        """ Execute run_once in the driver, executing the model at the
        the current design point. """
        self.pre_run_check()
        root = self.root
        driver = self.driver
        if root.is_active():
            driver.run_once(self)

            # Make sure our residuals are up-to-date
            with root._dircontext:
                root.apply_nonlinear(root.params, root.unknowns, root.resids,
                                     metadata=driver.metadata)

            # if we're running under MPI, ensure that all of the processes
            # are finished in order to ensure that scripting code outside of
            # Problem doesn't attempt to access variables or files that have
            # not finished updating.  This can happen with FileRef vars and
            # potentially other pass_by_obj variables.
            if MPI:
                if trace: debug("waiting on problem run() comm.barrier")
                root.comm.barrier()
                if trace: debug("problem run() comm.barrier DONE")

    def _mode(self, mode, indep_list, unknown_list):
        """ Determine the mode based on precedence. The mode in `mode` is
        first. If that is 'auto', then the mode in root.ln_options takes
        precedence. If that is 'auto', then mode is determined by the width
        of the independent variable and quantity space."""

        self._p_length = 0
        self._u_length = 0
        uset = set()
        for unames in unknown_list:
            if isinstance(unames, tuple):
                uset.update(unames)
            else:
                uset.add(unames)
        pset = set()
        for pnames in indep_list:
            if isinstance(pnames, tuple):
                pset.update(pnames)
            else:
                pset.add(pnames)

        to_prom_name = self.root._sysdata.to_prom_name

        for path, meta in chain(iteritems(self.root._unknowns_dict),
                                iteritems(self.root._params_dict)):
            prom_name = to_prom_name[path]
            if prom_name in uset:
                self._u_length += meta['size']
                uset.remove(prom_name)
            if prom_name in pset:
                self._p_length += meta['size']
                pset.remove(prom_name)

        if uset:
            raise RuntimeError("Can't determine size of unknowns %s." % list(uset))
        if pset:
            raise RuntimeError("Can't determine size of params %s." % list(pset))

        # Choose mode based on size
        if self._p_length > self._u_length:
            self._calculated_mode = 'rev'
        else:
            self._calculated_mode = 'fwd'

        if mode == 'auto':
            mode = self.root.ln_solver.options['mode']
            if mode == 'auto':
                mode = self._calculated_mode

        return mode

    def calc_gradient(self, indep_list, unknown_list, mode='auto',
                      return_format='array', dv_scale=None, cn_scale=None,
                      sparsity=None):
        """ Returns the gradient for the system that is specified in
        self.root. This function is used by the optimizer but also can be
        used for testing derivatives on your model.

        Args
        ----
        indep_list : iter of strings
            Iterator of independent variable names that derivatives are to
            be calculated with respect to. All params must have a IndepVarComp.

        unknown_list : iter of strings
            Iterator of output or state names that derivatives are to
            be calculated for. All must be valid unknowns in OpenMDAO.

        mode : string, optional
            Deriviative direction, can be 'fwd', 'rev', 'fd', or 'auto'.
            Default is 'auto', which uses mode specified on the linear solver
            in root.

        return_format : string, optional
            Format for the derivatives, can be 'array' or 'dict'.

        dv_scale : dict, optional
            Dictionary of driver-defined scale factors on the design variables.

        cn_scale : dict, optional
            Dictionary of driver-defined scale factors on the constraints.

        sparsity : dict, optional
            Dictionary that gives the relevant design variables for each
            constraint. This option is only supported in the `dict` return
            format.

        Returns
        -------
        ndarray or dict
            Jacobian of unknowns with respect to params.
        """
        if mode not in ['auto', 'fwd', 'rev', 'fd']:
            msg = "mode must be 'auto', 'fwd', 'rev', or 'fd'"
            raise ValueError(msg)

        if return_format not in ['array', 'dict']:
            msg = "return_format must be 'array' or 'dict'"
            raise ValueError(msg)

        # Either analytic or finite difference
        if mode == 'fd' or self.root.fd_options['force_fd']:
            return self._calc_gradient_fd(indep_list, unknown_list,
                                          return_format, dv_scale=dv_scale,
                                          cn_scale=cn_scale, sparsity=sparsity)
        else:
            return self._calc_gradient_ln_solver(indep_list, unknown_list,
                                                 return_format, mode,
                                                 dv_scale=dv_scale,
                                                 cn_scale=cn_scale,
                                                 sparsity=sparsity)

    def _calc_gradient_fd(self, indep_list, unknown_list, return_format,
                          dv_scale=None, cn_scale=None, sparsity=None):
        """ Returns the finite differenced gradient for the system that is
        specified in self.root.

        Args
        ----
        indep_list : iter of strings
            Iterator of independent variable names that derivatives are to
            be calculated with respect to. All params must have a IndepVarComp.

        unknown_list : iter of strings
            Iterator of output or state names that derivatives are to
            be calculated for. All must be valid unknowns in OpenMDAO.

        return_format : string
            Format for the derivatives, can be 'array' or 'dict'.

        dv_scale : dict, optional
            Dictionary of driver-defined scale factors on the design variables.

        cn_scale : dict, optional
            Dictionary of driver-defined scale factors on the constraints.

        sparsity : dict, optional
            Dictionary that gives the relevant design variables for each
            constraint. This option is only supported in the `dict` return
            format.

        Returns
        -------
        ndarray or dict
            Jacobian of unknowns with respect to params.
        """
        root = self.root
        unknowns = root.unknowns
        params = root.params

        to_prom_name = root._sysdata.to_prom_name
        to_abs_pnames = root._sysdata.to_abs_pnames
        to_abs_uname = root._sysdata.to_abs_uname

        if dv_scale is None:
            dv_scale = {}
        if cn_scale is None:
            cn_scale = {}

        abs_params = []
        fd_unknowns = [var for var in unknown_list if var not in indep_list]
        pass_unknowns = [var for var in unknown_list if var in indep_list]
        for name in indep_list:

            if name in unknowns:
                name = to_abs_uname[name]

            for tgt, (src, idxs) in iteritems(root.connections):
                if name == src:
                    name = tgt
                    break

            abs_params.append(name)

        Jfd = root.fd_jacobian(params, unknowns, root.resids, total_derivs=True,
                               fd_params=abs_params, fd_unknowns=fd_unknowns,
                               pass_unknowns=pass_unknowns,
                               poi_indices=self._poi_indices,
                               qoi_indices=self._qoi_indices)

        def get_fd_ikey(ikey):
            # FD Input keys are a little funny....
            if isinstance(ikey, tuple):
                ikey = ikey[0]

            fd_ikey = ikey

            if fd_ikey not in params:
                # The user sometimes specifies the parameter output
                # name instead of its target because it is more
                # convenient
                for tgt, (src, idxs) in iteritems(root.connections):
                    if src == ikey:
                        fd_ikey = tgt
                        break

                # We need the absolute name, but the fd Jacobian
                # holds relative promoted inputs
                if fd_ikey not in params:
                    for key, meta in iteritems(params):
                        if to_prom_name[key] == fd_ikey:
                            fd_ikey = meta['pathname']
                            break

            return fd_ikey

        if return_format == 'dict':
            J = OrderedDict()
            for okey in unknown_list:
                J[okey] = OrderedDict()
                for j, ikey in enumerate(indep_list):

                    # Support sparsity
                    if sparsity is not None:
                        if ikey not in sparsity[okey]:
                            continue

                    abs_ikey = abs_params[j]
                    fd_ikey = get_fd_ikey(abs_ikey)

                    # Support for IndepVarComps that are buried in sub-Groups
                    if (okey, fd_ikey) not in Jfd:
                        fd_ikey = to_abs_pnames[fd_ikey][0]

                    J[okey][ikey] = Jfd[(okey, fd_ikey)]

                    # Driver scaling
                    if ikey in dv_scale:
                        J[okey][ikey] *= dv_scale[ikey]
                    if okey in cn_scale:
                        J[okey][ikey] *= cn_scale[okey]

        else:
            usize = 0
            psize = 0
            for u in unknown_list:
                if u in self._qoi_indices:
                    idx = self._qoi_indices[u]
                    usize += len(idx)
                else:
                    usize += self.root.unknowns.metadata(u)['size']
            for p in indep_list:
                if p in self._poi_indices:
                    idx = self._poi_indices[p]
                    psize += len(idx)
                else:
                    psize += self.root.unknowns.metadata(p)['size']
            J = np.zeros((usize, psize))

            ui = 0
            for u in unknown_list:
                pi = 0
                for j, p in enumerate(indep_list):
                    abs_ikey = abs_params[j]
                    fd_ikey = get_fd_ikey(abs_ikey)

                    # Support for IndepVarComps that are buried in sub-Groups
                    if (u, fd_ikey) not in Jfd:
                        fd_ikey = to_abs_pnames[fd_ikey][0]

                    pd = Jfd[u, fd_ikey]
                    rows, cols = pd.shape

                    for row in range(0, rows):
                        for col in range(0, cols):
                            J[ui+row][pi+col] = pd[row][col]
                            # Driver scaling
                            if p in dv_scale:
                                J[ui+row][pi+col] *= dv_scale[p]
                            if u in cn_scale:
                                J[ui+row][pi+col] *= cn_scale[u]
                    pi += cols
                ui += rows
        return J

    def _calc_gradient_ln_solver(self, indep_list, unknown_list, return_format, mode,
                                 dv_scale=None, cn_scale=None, sparsity=None):
        """ Returns the gradient for the system that is specified in
        self.root. The gradient is calculated using root.ln_solver.

        Args
        ----
        indep_list : list of strings
            List of independent variable names that derivatives are to
            be calculated with respect to. All params must have a IndepVarComp.

        unknown_list : list of strings
            List of output or state names that derivatives are to
            be calculated for. All must be valid unknowns in OpenMDAO.

        return_format : string
            Format for the derivatives, can be 'array' or 'dict'.

        mode : string
            Deriviative direction, can be 'fwd', 'rev', 'fd', or 'auto'.
            Default is 'auto', which uses mode specified on the linear solver
            in root.

        dv_scale : dict, optional
            Dictionary of driver-defined scale factors on the design variables.

        cn_scale : dict, optional
            Dictionary of driver-defined scale factors on the constraints.

        sparsity : dict, optional
            Dictionary that gives the relevant design variables for each
            constraint. This option is only supported in the `dict` return
            format.

        Returns
        -------
        ndarray or dict
            Jacobian of unknowns with respect to params.
        """

        root = self.root
        relevance = root._probdata.relevance
        unknowns = root.unknowns
        unknowns_dict = root._unknowns_dict
        to_abs_uname = root._sysdata.to_abs_uname
        comm = root.comm
        iproc = comm.rank
        nproc = comm.size
        owned = root._owning_ranks
        dumat = self.root.dumat

        if dv_scale is None:
            dv_scale = {}
        if cn_scale is None:
            cn_scale = {}

        # Respect choice of mode based on precedence.
        # Call arg > ln_solver option > auto-detect
        mode = self._mode(mode, indep_list, unknown_list)

        fwd = mode == 'fwd'

        # Prepare model for calculation
        root.clear_dparams()
        root._shared_du_vec[:] = 0.0
        root._shared_dr_vec[:] = 0.0

        # Linearize Model
        root._sys_linearize(root.params, unknowns, root.resids)

        # Initialize Jacobian
        if return_format == 'dict':
            J = OrderedDict()
            for okeys in unknown_list:
                if isinstance(okeys, str):
                    okeys = (okeys,)
                for okey in okeys:
                    J[okey] = OrderedDict()
                    for ikeys in indep_list:
                        if isinstance(ikeys, str):
                            ikeys = (ikeys,)
                        for ikey in ikeys:
                            # Support sparsity
                            if sparsity is not None:
                                if ikey not in sparsity[okey]:
                                    continue

                            J[okey][ikey] = None
        else:
            usize = 0
            psize = 0
            Jslices = OrderedDict()
            for u in unknown_list:
                start = usize
                if u in self._qoi_indices:
                    idx = self._qoi_indices[u]
                    usize += len(idx)
                else:
                    usize += self.root.unknowns.metadata(u)['size']
                Jslices[u] = slice(start, usize)

            for p in indep_list:
                start = psize
                if p in self._poi_indices:
                    idx = self._poi_indices[p]
                    psize += len(idx)
                else:
                    psize += unknowns.metadata(p)['size']
                Jslices[p] = slice(start, psize)
            J = np.zeros((usize, psize))

        if fwd:
            input_list, output_list = indep_list, unknown_list
            poi_indices, qoi_indices = self._poi_indices, self._qoi_indices
            in_scale, un_scale = dv_scale, cn_scale
        else:
            input_list, output_list = unknown_list, indep_list
            qoi_indices, poi_indices = self._poi_indices, self._qoi_indices
            in_scale, un_scale = cn_scale, dv_scale

        # Process our inputs/outputs of interest for parallel groups
        all_vois = self.root._probdata.relevance.vars_of_interest(mode)

        input_set = set()
        for inp in input_list:
            if isinstance(inp, str):
                input_set.add(inp)
            else:
                input_set.update(inp)

        # Our variables of interest include all sets for which at least
        # one variable is requested.
        voi_sets = []
        for voi_set in all_vois:
            for voi in voi_set:
                if voi in input_set:
                    voi_sets.append(voi_set)
                    break

        # Add any variables that the user "forgot". TODO: This won't be
        # necessary when we have an API to automatically generate the
        # IOI and OOI.
        flat_voi = [item for sublist in all_vois for item in sublist]
        for items in input_list:
            if isinstance(items, str):
                items = (items,)
            for item in items:
                if item not in flat_voi:
                    # Put them in serial groups
                    voi_sets.append((item,))

        voi_keys = {None:None}

        voi_counts = self.driver._voi_counts

        # If Forward mode, solve linear system for each param
        # If Adjoint mode, solve linear system for each unknown
        for params in voi_sets:
            rhs = OrderedDict()
            voi_idxs = {}

            # if any vois have a count > 1, we need to repeat them so we get a separate
            # RHS for each one.
            newparams = []
            for p in params:
                for i in range(voi_counts[p]):
                    newparams.append(p)
            params = newparams

            old_size = None

            # Allocate all of our Right Hand Sides for this parallel set.
            for voi in params:
                vkey = voi_keys[voi] = self._get_voi_key(voi, params)

                duvec = dumat[vkey]
                if vkey not in rhs:
                    rhs[vkey] = np.empty((duvec.vec.size, ))

                if voi in duvec:
                    in_idxs = duvec._get_local_idxs(voi, poi_indices)
                else:
                    in_idxs = []

                if len(in_idxs) == 0:
<<<<<<< HEAD
                    in_idxs = np.arange(0,
                                       unknowns_dict[to_abs_uname[voi]]['size'],
                                       dtype=int)
=======
                    if voi in poi_indices:
                        # offset doesn't matter since we only care about the size
                        in_idxs = duvec.to_idx_array(poi_indices[voi])
                    else:
                        in_idxs = np.arange(0, unknowns_dict[to_abs_uname[voi]]['size'], dtype=int)
>>>>>>> 4a578d22

                if old_size is None:
                    old_size = len(in_idxs)
                elif old_size != len(in_idxs):
                    raise RuntimeError("Indices within the same VOI group must "
                                       "be the same size, but"
                                       " in the group %s, %d != %d" % (params,
                                                       old_size, len(in_idxs)))
                voi_idxs[vkey] = in_idxs

            # at this point, we know that for all vars in the current
            # group of interest, the number of indices is the same. We loop
            # over the *size* of the indices and use the loop index to look
            # up the actual indices for the current members of the group
            # of interest.
            for i in range(len(in_idxs)):
                for voi in params:
                    vkey = voi_keys[voi]
                    rhs[vkey][:] = 0.0
                    # only set a -1.0 in the entry if that var is 'owned' by this rank
                    # Note, we solve a slightly modified version of the unified
                    # derivatives equations in OpenMDAO.
                    # (dR/du) * (du/dr) = -I
                    if owned[voi] == iproc:
                        rhs[vkey][voi_idxs[vkey][i]] = -1.0

                # Solve the linear system
                dx_mat = root.ln_solver.solve(rhs, root, mode)

                for param, dx in iteritems(dx_mat):
                    vkey = voi_keys[param]
                    if param is None:
                        param = params[0]

                    for item in output_list:

                        # Support sparsity
                        if sparsity is not None:
                            if fwd and param not in sparsity[item]:
                                continue
                            elif not fwd and item not in sparsity[param]:
                                continue

                        if vkey is None or relevance.is_relevant(vkey, item):
                            if fwd or owned[item] == iproc:
                                out_idxs = dumat[vkey]._get_local_idxs(item,
                                                                 qoi_indices,
                                                                 get_slice=True)
                                dxval = dx[out_idxs]
                                if dxval.size == 0:
                                    dxval = None
                            else:
                                dxval = None
                            if nproc > 1:
                                # TODO: make this use Bcast for efficiency
                                if trace:
                                    debug("calc_gradient_ln_solver dxval bcast. dxval=%s, root=%s, param=%s, item=%s" %
                                            (dxval, owned[item], param, item))
                                dxval = comm.bcast(dxval, root=owned[item])
                                if trace:
                                    debug("dxval bcast DONE")
                        else:  # irrelevant variable.  just give'em zeros
                            if item in qoi_indices:
                                zsize = len(qoi_indices[item])
                            else:
                                zsize = unknowns.metadata(item)['size']
                            dxval = np.zeros(zsize)

                        if dxval is not None:
                            nk = len(dxval)

                            if return_format == 'dict':
                                if fwd:
                                    if J[item][param] is None:
                                        J[item][param] = np.zeros((nk, len(in_idxs)))
                                    J[item][param][:, i] = dxval

                                    # Driver scaling
                                    if param in in_scale:
                                        J[item][param][:, i] *= in_scale[param]
                                    if item in un_scale:
                                        J[item][param][:, i] *= un_scale[item]
                                else:
                                    if J[param][item] is None:
                                        J[param][item] = np.zeros((len(in_idxs), nk))
                                    J[param][item][i, :] = dxval

                                    # Driver scaling
                                    if param in in_scale:
                                        J[param][item][i, :] *= in_scale[param]
                                    if item in un_scale:
                                        J[param][item][i, :] *= un_scale[item]
                            else:
                                if fwd:
                                    J[Jslices[item], Jslices[param].start+i] = dxval

                                    # Driver scaling
                                    if param in in_scale:
                                        J[Jslices[item], Jslices[param].start+i] *= in_scale[param]
                                    if item in un_scale:
                                        J[Jslices[item], Jslices[param].start+i] *= un_scale[item]

                                else:
                                    J[Jslices[param].start+i, Jslices[item]] = dxval

                                    # Driver scaling
                                    if param in in_scale:
                                        J[Jslices[param].start+i, Jslices[item]] *= in_scale[param]
                                    if item in un_scale:
                                        J[Jslices[param].start+i, Jslices[item]] *= un_scale[item]

        # Clean up after ourselves
        root.clear_dparams()

        return J

    def _get_voi_key(self, voi, grp):
        """Return the voi name, which allows for parallel derivative calculations
        (currently only works with LinearGaussSeidel), or None for those
        solvers that can only do a single linear solve at a time.
        """
        if (voi in self._driver_vois and
                isinstance(self.root.ln_solver, LinearGaussSeidel)):
            if (len(grp) > 1 or
                    self.root.ln_solver.options['single_voi_relevance_reduction']):
                return voi

        return None

    def check_partial_derivatives(self, out_stream=sys.stdout, comps=None,
                                  compact_print=False):
        """ Checks partial derivatives comprehensively for all components in
        your model.

        Args
        ----

        out_stream : file_like
            Where to send human readable output. Default is sys.stdout. Set to
            None to suppress.

        comps : None or list_like
            List of component names to check the partials of (all others will be skipped).
            Set to None (default) to run all components

        compact_print : bool
            Set to True to just print the essentials, one line per unknown-param
            pair.

        Returns
        -------
        Dict of Dicts of Dicts

        First key is the component name;
        2nd key is the (output, input) tuple of strings;
        third key is one of ['rel error', 'abs error', 'magnitude', 'J_fd', 'J_fwd', 'J_rev'];

        For 'rel error', 'abs error', 'magnitude' the value is:

            A tuple containing norms for forward - fd, adjoint - fd, forward - adjoint using the best case fdstep

        For 'J_fd', 'J_fwd', 'J_rev' the value is:

            A numpy array representing the computed Jacobian for the three different methods of computation

        """

        root = self.root

        if self.driver.iter_count < 1:
            out_stream.write('Executing model to populate unknowns...\n\n')
            self.run_once()

        # Linearize the model
        root._sys_linearize(root.params, root.unknowns, root.resids)

        if out_stream is not None:
            out_stream.write('Partial Derivatives Check\n\n')

        data = {}

        # Derivatives should just be checked without parallel adjoint for now.
        voi = None

        # Check derivative calculations for all comps at every level of the
        # system hierarchy.
        allcomps = root.components(recurse=True)
        if comps is None:
            comps = allcomps
        else:
            allcompnames = set([c.pathname for c in allcomps])
            requested = set(comps)
            diff = requested.difference(allcompnames)

            if diff:
                sorted_diff = list(diff)
                sorted_diff.sort()
                msg = "The following are not valid comp names: "
                msg += str(sorted_diff)
                raise RuntimeError(msg)

            comps = [root._subsystem(c_name) for c_name in comps]

        for comp in comps:
            cname = comp.pathname
            opt = comp.fd_options

            fwd_rev = True
            if opt['extra_check_partials_form']:
                f_d_2 = True
                fd_desc = opt['form']
                fd_desc2 = opt['extra_check_partials_form']
            else:
                f_d_2 = False
                fd_desc = None
                fd_desc2 = None

            # If we don't have analytic, then only continue if we are
            # comparing 2 different fds.
            if opt['force_fd']:
                if not f_d_2:
                    continue
                fwd_rev = False

            # IndepVarComps are just clutter too.
            if isinstance(comp, IndepVarComp):
                continue

            data[cname] = {}
            jac_fwd = OrderedDict()
            jac_rev = OrderedDict()
            jac_fd = OrderedDict()
            jac_fd2 = OrderedDict()

            params = comp.params
            unknowns = comp.unknowns
            resids = comp.resids
            dparams = comp.dpmat[voi]
            dunknowns = comp.dumat[voi]
            dresids = comp.drmat[voi]
            states = comp.states

            # Skip if all of our inputs are unconnected.
            if len(dparams) == 0:
                continue

            # Work with all params that are not pbo.
            param_list = [item for item in dparams if not \
                          dparams.metadata(item).get('pass_by_obj')]
            param_list.extend(states)
            unkn_list = [item for item in dunknowns if not \
                         dunknowns.metadata(item).get('pass_by_obj')]

            if out_stream is not None:
                out_stream.write('-'*(len(cname)+15) + '\n')
                out_stream.write("Component: '%s'\n" % cname)
                out_stream.write('-'*(len(cname)+15) + '\n')

            # Create all our keys and allocate Jacs
            for p_name in param_list:

                # No need to pre-allocate if we are not calculating them
                if not fwd_rev:
                    break

                dinputs = dunknowns if p_name in states else dparams
                p_size = np.size(dinputs[p_name])

                # Check dimensions of user-supplied Jacobian
                for u_name in unkn_list:

                    u_size = np.size(dunknowns[u_name])
                    if comp._jacobian_cache:

                        # We can perform some additional helpful checks.
                        if (u_name, p_name) in comp._jacobian_cache:

                            user = comp._jacobian_cache[(u_name, p_name)].shape

                            # User may use floats for scalar jacobians
                            if len(user) < 2:
                                user = (user[0], 1)

                            if user[0] != u_size or user[1] != p_size:
                                msg = "derivative in component '{}' of '{}' wrt '{}' is the wrong size. " + \
                                      "It should be {}, but got {}"
                                msg = msg.format(cname, u_name, p_name, (u_size, p_size), user)
                                raise ValueError(msg)

                    jac_fwd[(u_name, p_name)] = np.zeros((u_size, p_size))
                    jac_rev[(u_name, p_name)] = np.zeros((u_size, p_size))

            # Reverse derivatives first
            if fwd_rev:
                for u_name in unkn_list:
                    u_size = np.size(dunknowns[u_name])

                    # Send columns of identity
                    for idx in range(u_size):
                        dresids.vec[:] = 0.0
                        root.clear_dparams()
                        dunknowns.vec[:] = 0.0

                        dresids._dat[u_name].val[idx] = 1.0
                        try:
                            comp.apply_linear(params, unknowns, dparams,
                                              dunknowns, dresids, 'rev')
                        finally:
                            dparams._apply_unit_derivatives()

                        for p_name in param_list:

                            dinputs = dunknowns if p_name in states else dparams
                            jac_rev[(u_name, p_name)][idx, :] = dinputs._dat[p_name].val

            # Forward derivatives second
            if fwd_rev:
                for p_name in param_list:

                    dinputs = dunknowns if p_name in states else dparams
                    p_size = np.size(dinputs[p_name])

                    # Send columns of identity
                    for idx in range(p_size):
                        dresids.vec[:] = 0.0
                        root.clear_dparams()
                        dunknowns.vec[:] = 0.0

                        dinputs._dat[p_name].val[idx] = 1.0
                        dparams._apply_unit_derivatives()
                        comp.apply_linear(params, unknowns, dparams,
                                          dunknowns, dresids, 'fwd')

                        for u_name, u_val in dresids.vec_val_iter():
                            jac_fwd[(u_name, p_name)][:, idx] = u_val

            # Finite Difference goes last
            dresids.vec[:] = 0.0
            root.clear_dparams()
            dunknowns.vec[:] = 0.0

            # Component can request to use complex step.
            if opt['form'] == 'complex_step':
                fd_func = comp.complex_step_jacobian
            else:
                fd_func = comp.fd_jacobian

            jac_fd = fd_func(params, unknowns, resids)

            # Extra Finite Difference if requested
            if f_d_2:
                dresids.vec[:] = 0.0
                root.clear_dparams()
                dunknowns.vec[:] = 0.0

                # Component can request to use complex step.
                if opt['extra_check_partials_form'] == 'complex_step':
                    fd_func = comp.complex_step_jacobian
                else:
                    fd_func = comp.fd_jacobian

                # Cache old form so we can overide temporarily
                save_form = opt['form']
                OptionsDictionary.locked = False
                opt['form'] = opt['extra_check_partials_form']

                jac_fd2 = fd_func(params, unknowns, resids)

                opt['form'] = save_form
                OptionsDictionary.locked = True

            # Assemble and Return all metrics.
            _assemble_deriv_data(chain(dparams, states), resids, data[cname],
                                 jac_fwd, jac_rev, jac_fd, out_stream,
                                 c_name=cname, jac_fd2=jac_fd2, fd_desc=fd_desc,
                                 fd_desc2=fd_desc2, compact_print=compact_print)

        return data

    def check_total_derivatives(self, out_stream=sys.stdout):
        """ Checks total derivatives for problem defined at the top.

        Args
        ----

        out_stream : file_like
            Where to send human readable output. Default is sys.stdout. Set to
            None to suppress.

        Returns
        -------
        Dict of Dicts of Tuples of Floats

        First key is the (output, input) tuple of strings; second key is one
        of ['rel error', 'abs error', 'magnitude', 'fdstep']; Tuple contains
        norms for forward - fd, adjoint - fd, forward - adjoint using the
        best case fdstep.
        """
        root = self.root
        driver = self.driver

        if driver.iter_count < 1:
            out_stream.write('Executing model to populate unknowns...\n\n')
            self.run_once()

        if out_stream is not None:
            out_stream.write('Total Derivatives Check\n\n')

        # Check derivatives with respect to design variables, if they have
        # been defined..
        if len(driver._desvars) > 0:
            param_srcs = list(driver._desvars.keys())
            to_abs_name = root._sysdata.to_abs_uname
            indep_list = [p for p in param_srcs if not \
                          root._unknowns_dict[to_abs_name[p]].get('pass_by_obj')]

        # Otherwise, use all available params.
        else:
            abs_indep_list = root._get_fd_params()
            param_srcs = [root.connections[p] for p in abs_indep_list \
                          if not root._params_dict[p].get('pass_by_obj')]

            # Convert absolute parameter names to promoted ones because it is
            # easier for the user to read.
            to_prom_name = self.root._sysdata.to_prom_name
            indep_list = [
                to_prom_name[p] for p, idxs in param_srcs
            ]

        # Check derivatives of objectives and constraints, if they have
        # been defined..
        if len(driver._objs) > 0 or len(driver._cons) > 0:
            unknown_list = list(driver._objs.keys())
            unknown_list.extend(list(driver._cons.keys()))
            unknown_list = [item for item in unknown_list \
                            if not root.unknowns.metadata(item).get('pass_by_obj')]

        # Otherwise, use all available unknowns.
        else:
            unknown_list = root._get_fd_unknowns()
            unknown_list = [item for item in unknown_list \
                            if not root.unknowns.metadata(item).get('pass_by_obj')]

        # If we are using relevance reducton, then we are hard-wired for only
        # one mode
        if root.ln_solver.options.get('single_voi_relevance_reduction'):
            mode = self._mode('auto', indep_list, unknown_list)
            if mode == 'fwd':
                fwd, rev = True, False
                Jrev = None
                if out_stream is not None:
                    out_stream.write('Relevance Checking is enabled\n')
                    out_stream.write('Only calculating fwd derviatives.\n\n')
            else:
                fwd, rev = False, True
                Jfor = None
                if out_stream is not None:
                    out_stream.write('Relevance Checking is enabled\n')
                    out_stream.write('Only calculating rev derviatives.\n\n')
        else:
            fwd = rev = True

        # Calculate all our Total Derivatives
        if fwd:
            Jfor = self.calc_gradient(indep_list, unknown_list, mode='fwd',
                                      return_format='dict')
            Jfor = _jac_to_flat_dict(Jfor)

        if rev:
            Jrev = self.calc_gradient(indep_list, unknown_list, mode='rev',
                                      return_format='dict')
            Jrev = _jac_to_flat_dict(Jrev)

        Jfd = self.calc_gradient(indep_list, unknown_list, mode='fd',
                                 return_format='dict')
        Jfd = _jac_to_flat_dict(Jfd)

        # Assemble and Return all metrics.
        data = {}
        _assemble_deriv_data(indep_list, unknown_list, data,
                             Jfor, Jrev, Jfd, out_stream)

        return data

    def _start_recorders(self):
        """ Prepare recorders for recording."""

        self.driver.recorders.startup(self.root)
        self.driver.recorders.record_metadata(self.root)

        for group in self.root.subgroups(recurse=True, include_self=True):
            for solver in (group.nl_solver, group.ln_solver):
                solver.recorders.startup(group)
                solver.recorders.record_metadata(self.root)

    def _check_for_parallel_derivs(self, params, unknowns, par_u, par_p):
        """ Checks a system hiearchy to make sure that no settings violate the
        assumptions needed for parallel dervivative calculation. Returns the
        mode that the system needs to use.
        """

        mode = self._mode('auto', params, unknowns)

        if mode == 'fwd':
            has_parallel_derivs = par_p
        else:
            has_parallel_derivs = par_u

        # the type of the root linear solver determines whether we solve
        # multiple RHS in parallel. Currently only LinearGaussSeidel can
        # support this.
        if (isinstance(self.root.ln_solver, LinearGaussSeidel) and
                self.root.ln_solver.options['single_voi_relevance_reduction']) \
                and has_parallel_derivs:

            for sub in self.root.subgroups(recurse=True):
                sub_mode = sub.ln_solver.options['mode']

                # Modes must match root for all subs
                if isinstance(sub.ln_solver, LinearGaussSeidel) and sub_mode not in (mode, 'auto'):
                    msg = "Group '{name}' has mode '{submode}' but the root group has mode '{rootmode}'." \
                          " Modes must match to use parallel derivative groups."
                    msg = msg.format(name=sub.name, submode=sub_mode, rootmode=mode)
                    self._setup_errors.append(msg)

        return mode

    def _json_system_tree(self):
        """ Returns a json representation of the system hierarchy for the
        model in root.

        Returns
        -------
        json string
        """

        def _tree_dict(system):
            dct = OrderedDict()
            for s in system.subsystems(recurse=True):
                if isinstance(s, Group):
                    dct[s.name] = _tree_dict(s)
                else:
                    dct[s.name] = OrderedDict()
                    for vname, meta in iteritems(s.unknowns):
                        dct[s.name][vname] = m = meta.copy()
                        for mname in m:
                            if isinstance(m[mname], np.ndarray):
                                m[mname] = m[mname].tolist()
            return dct

        tree = OrderedDict()
        tree['root'] = _tree_dict(self.root)
        return json.dumps(tree)

    def _setup_communicators(self):
        if self.comm is None:
            self.comm = self._impl.world_comm()

        # first determine how many procs that root can possibly use
        minproc, maxproc = self.driver.get_req_procs()
        if MPI:
            if not (maxproc is None or maxproc >= self.comm.size):
                # we have more procs than we can use, so just raise an
                # exception to encourage the user not to waste resources :)
                raise RuntimeError("This problem was given %d MPI processes, "
                                   "but it requires between %d and %d." %
                                   (self.comm.size, minproc, maxproc))
            elif self.comm.size < minproc:
                if maxproc is None:
                    maxproc = '(any)'
                raise RuntimeError("This problem was given %d MPI processes, "
                                   "but it requires between %s and %s." %
                                   (self.comm.size, minproc, maxproc))

        # TODO: once we have nested Problems, figure out proper Problem
        #       directory instead of just using getcwd().
        self.driver._setup_communicators(self.comm, os.getcwd())

    def _setup_units(self, connections, params_dict, unknowns_dict):
        """
        Calculate unit conversion factors for any connected
        variables having different units and store them in params_dict.

        Args
        ----
        connections : dict
            A dict of target variables (absolute name) mapped
            to the absolute name of their source variable and the
            relevant indices of that source if applicable.

        params_dict : OrderedDict
            A dict of parameter metadata for the whole `Problem`.

        unknowns_dict : OrderedDict
            A dict of unknowns metadata for the whole `Problem`.
        """
        to_prom_name = self.root._sysdata.to_prom_name

        for target, (source, idxs) in iteritems(connections):
            tmeta = params_dict[target]
            smeta = unknowns_dict[source]

            # units must be in both src and target to have a conversion
            if 'units' not in tmeta or 'units' not in smeta:
                continue

            src_unit = smeta['units']
            tgt_unit = tmeta['units']

            try:
                scale, offset = get_conversion_tuple(src_unit, tgt_unit)
            except TypeError as err:
                if str(err) == "Incompatible units":
                    msg = "Unit '{0}' in source {1} "\
                        "is incompatible with unit '{2}' "\
                        "in target {3}.".format(src_unit,
                                                  _both_names(smeta, to_prom_name),
                                                  tgt_unit,
                                                  _both_names(tmeta, to_prom_name))
                    self._setup_errors.append(msg)
                    continue
                else:
                    raise

            # If units are not equivalent, store unit conversion tuple
            # in the parameter metadata
            if scale != 1.0 or offset != 0.0:
                tmeta['unit_conv'] = (scale, offset)

    def _add_implicit_connections(self, connections):
        """
        Finds all matches between promoted names of parameters and unknowns
        in this `Problem`.  Any matches imply an implicit connection.
        All connections are expressed using absolute pathnames and are
        added to the dict of explicit connections passed in.

        Args
        ----
        connections : dict
            A dict containing all explicit connections.

        Returns
        -------
        set
            promoted parameters in this `Problem` that are not implicitly
            connected

        """

        dangling = set()

        abs_unames = self.root._sysdata.to_abs_uname

        for prom_name, pabs_list in iteritems(self.root._sysdata.to_abs_pnames):
            if prom_name in abs_unames:  # param has a src in unknowns
                for pabs in pabs_list:
                    connections.setdefault(pabs, []).append((abs_unames[prom_name], None))
            else:
                dangling.add(prom_name)

        return dangling

    def print_all_convergence(self):
        """ Sets iprint to True for all solvers and subsolvers in the model."""

        root = self.root
        root.ln_solver.print_all_convergence()
        root.nl_solver.print_all_convergence()
        for grp in root.subgroups(recurse=True):
            grp.ln_solver.print_all_convergence()
            grp.nl_solver.print_all_convergence()

def _assign_parameters(connections):
    """Map absolute system names to the absolute names of the
    parameters they transfer data to.
    """
    param_owners = {}

    for par, (unk, idxs) in iteritems(connections):
        param_owners.setdefault(get_common_ancestor(par, unk), set()).add(par)

    return param_owners


def _jac_to_flat_dict(jac):
    """ Converts a double `dict` jacobian to a flat `dict` Jacobian. Keys go
    from [out][in] to [out,in].

    Args
    ----

    jac : dict of dicts of ndarrays
        Jacobian that comes from calc_gradient when the return_type is 'dict'.

    Returns
    -------

    dict of ndarrays"""

    new_jac = OrderedDict()
    for key1, val1 in iteritems(jac):
        for key2, val2 in iteritems(val1):
            new_jac[(key1, key2)] = val2

    return new_jac


def _pad_name(name, pad_num=13, quotes=True):
    """ Pads a string so that they all line up when stacked."""
    l_name = len(name)
    if l_name < pad_num:
        pad = pad_num - l_name
        if quotes:
            pad_str = "'{name}'{sep:<{pad}}"
        else:
            pad_str = "{name}{sep:<{pad}}"
        pad_name = pad_str.format(name=name, sep='', pad=pad)
        return pad_name
    else:
        return '{0}'.format(name)


def _assemble_deriv_data(params, resids, cdata, jac_fwd, jac_rev, jac_fd,
                         out_stream, c_name='root', jac_fd2=None, fd_desc=None,
                         fd_desc2=None, compact_print=False):
    """ Assembles dictionaries and prints output for check derivatives
    functions. This is used by both the partial and total derivative
    checks.
    """
    started = False

    for p_name in params:
        for u_name in resids:

            key = (u_name, p_name)

            # Ignore non-differentiables
            if key not in jac_fd:
                continue

            ldata = cdata[key] = {}

            Jsub_fd = jac_fd[key]
            ldata['J_fd'] = Jsub_fd
            magfd = np.linalg.norm(Jsub_fd)

            if jac_fwd:
                Jsub_for = jac_fwd[key]
                ldata['J_fwd'] = Jsub_for
                magfor = np.linalg.norm(Jsub_for)
            else:
                magfor = None

            if jac_rev:
                Jsub_rev = jac_rev[key]
                ldata['J_rev'] = Jsub_rev
                magrev = np.linalg.norm(Jsub_rev)
            else:
                magrev = None

            if jac_fd2:
                Jsub_fd2 = jac_fd2[key]
                ldata['J_fd2'] = Jsub_fd2
                magfd2 = np.linalg.norm(Jsub_fd2)
            else:
                magfd2 = None

            ldata['magnitude'] = (magfor, magrev, magfd)

            if jac_fwd:
                abs1 = np.linalg.norm(Jsub_for - Jsub_fd)
            else:
                abs1 = None
            if jac_rev:
                abs2 = np.linalg.norm(Jsub_rev - Jsub_fd)
            else:
                abs2 = None

            if jac_fwd and jac_rev:
                abs3 = np.linalg.norm(Jsub_for - Jsub_rev)
            else:
                abs3 = None

            if jac_fd2:
                abs4 = np.linalg.norm(Jsub_fd2 - Jsub_fd)
            else:
                abs4 = None

            ldata['abs error'] = (abs1, abs2, abs3)

            if magfd == 0.0:
                rel1 = rel2 = rel3 = rel4 = float('nan')
            else:
                if jac_fwd:
                    rel1 = np.linalg.norm(Jsub_for - Jsub_fd)/magfd
                else:
                    rel1 = None

                if jac_rev:
                    rel2 = np.linalg.norm(Jsub_rev - Jsub_fd)/magfd
                else:
                    rel2 = None

                if jac_fwd and jac_rev:
                    rel3 = np.linalg.norm(Jsub_for - Jsub_rev)/magfd
                else:
                    rel3 = None

                if jac_fd2:
                    rel4 = np.linalg.norm(Jsub_fd2 - Jsub_fd)/magfd
                else:
                    rel4 = None

            ldata['rel error'] = (rel1, rel2, rel3)

            if out_stream is None:
                continue

            if compact_print:
                if jac_fwd and jac_rev:
                    if not started:
                        tmp1 = "{0} wrt {1} | {2} | {3} |  {4} | {5} | {6} | {7} | {8}\n"
                        out_str = tmp1.format(_pad_name('<unknown>'), _pad_name('<param>'),
                                              _pad_name('fwd mag.', 10, quotes=False),
                                              _pad_name('rev mag.', 10, quotes=False),
                                              _pad_name('fd mag.', 10, quotes=False),
                                              _pad_name('a(fwd-fd)', 10, quotes=False),
                                              _pad_name('a(rev-fd)', 10, quotes=False),
                                              _pad_name('r(fwd-rev)', 10, quotes=False),
                                              _pad_name('r(rev-fd)', 10, quotes=False)
                        )
                        out_stream.write(out_str)
                        out_stream.write('-'*len(out_str)+'\n')
                        started=True

                    tmp1 = "{0} wrt {1} | {2:.4e} | {3:.4e} |  {4:.4e} | {5:.4e} | {6:.4e} | {7:.4e} | {8:.4e}\n"
                    out_stream.write(tmp1.format(_pad_name(u_name), _pad_name(p_name),
                                                 magfor, magrev, magfd, abs1, abs2,
                                                 rel1, rel2))

                elif jac_fd and jac_fd2:
                    if not started:
                        tmp1 = "{0} wrt {1} | {2} | {3} | {4} | {5}\n"
                        out_str = tmp1.format(_pad_name('<unknown>'), _pad_name('<param>'),
                                              _pad_name('fd1 mag.', 13, quotes=False),
                                              _pad_name('fd2 mag.', 12, quotes=False),
                                              _pad_name('ab(fd2 - fd1)', 12, quotes=False),
                                              _pad_name('rel(fd2 - fd1)', 12, quotes=False)
                        )
                        out_stream.write(out_str)
                        out_stream.write('-'*len(out_str)+'\n')
                        started=True

                    tmp1 = "{0} wrt {1} | {2: .6e} | {3:.6e} | {4: .6e} | {5: .6e}\n"
                    out_stream.write(tmp1.format(_pad_name(u_name), _pad_name(p_name),
                                                 magfd, magfd2, abs4, rel4))
            else:

                if started:
                    out_stream.write(' -'*30 + '\n')
                else:
                    started = True

                # Optional file_like output
                out_stream.write("  %s: '%s' wrt '%s'\n\n" % (c_name, u_name, p_name))

                if jac_fwd:
                    out_stream.write('    Forward Magnitude : %.6e\n' % magfor)
                if jac_rev:
                    out_stream.write('    Reverse Magnitude : %.6e\n' % magrev)
                if not jac_fwd and not jac_rev:
                    out_stream.write('    Fwd/Rev Magnitude : Component supplies no analytic derivatives.\n')
                if jac_fd:
                    out_stream.write('         Fd Magnitude : %.6e' % magfd)
                    if fd_desc:
                        out_stream.write(' (%s)' % fd_desc)
                    out_stream.write('\n')
                if jac_fd2:
                    out_stream.write('        Fd2 Magnitude : %.6e' % magfd2)
                    if fd_desc2:
                        out_stream.write(' (%s)' % fd_desc2)
                    out_stream.write('\n')
                out_stream.write('\n')

                if jac_fwd:
                    out_stream.write('    Absolute Error (Jfor - Jfd) : %.6e\n' % abs1)
                if jac_rev:
                    out_stream.write('    Absolute Error (Jrev - Jfd) : %.6e\n' % abs2)
                if jac_fwd and jac_rev:
                    out_stream.write('    Absolute Error (Jfor - Jrev): %.6e\n' % abs3)
                if jac_fd2:
                    out_stream.write('    Absolute Error (Jfd2 - Jfd): %.6e\n' % abs4)
                out_stream.write('\n')

                if jac_fwd:
                    out_stream.write('    Relative Error (Jfor - Jfd) : %.6e\n' % rel1)
                if jac_rev:
                    out_stream.write('    Relative Error (Jrev - Jfd) : %.6e\n' % rel2)
                if jac_fwd and jac_rev:
                    out_stream.write('    Relative Error (Jfor - Jrev): %.6e\n' % rel3)
                if jac_fd2:
                    out_stream.write('    Relative Error (Jfd2 - Jfd) : %.6e\n' % rel4)
                out_stream.write('\n')

                if jac_fwd:
                    out_stream.write('    Raw Forward Derivative (Jfor)\n\n')
                    out_stream.write(str(Jsub_for))
                    out_stream.write('\n\n')
                if jac_rev:
                    out_stream.write('    Raw Reverse Derivative (Jrev)\n\n')
                    out_stream.write(str(Jsub_rev))
                    out_stream.write('\n\n')
                out_stream.write('    Raw FD Derivative (Jfd)\n\n')
                out_stream.write(str(Jsub_fd))
                out_stream.write('\n\n')
                if jac_fd2:
                    out_stream.write('    Raw FD Check Derivative (Jfd2)\n\n')
                    out_stream.write(str(Jsub_fd2))
                    out_stream.write('\n\n')

def _needs_iteration(comp):
    """Return True if the given component needs an iterative
    solver to converge it.
    """
    if isinstance(comp, Component) and comp.is_active() and comp.states:
        for klass in comp.__class__.__mro__:
            if klass is Component:
                break
            if 'solve_linear' in klass.__dict__:
                # class has defined it's own solve_linear
                return  False
        return True
    return False

def _get_gmres_name():
    if MPI:
        return 'PetscKSP'
    else:
        return 'ScipyGMRES'<|MERGE_RESOLUTION|>--- conflicted
+++ resolved
@@ -1557,17 +1557,11 @@
                     in_idxs = []
 
                 if len(in_idxs) == 0:
-<<<<<<< HEAD
-                    in_idxs = np.arange(0,
-                                       unknowns_dict[to_abs_uname[voi]]['size'],
-                                       dtype=int)
-=======
                     if voi in poi_indices:
                         # offset doesn't matter since we only care about the size
                         in_idxs = duvec.to_idx_array(poi_indices[voi])
                     else:
                         in_idxs = np.arange(0, unknowns_dict[to_abs_uname[voi]]['size'], dtype=int)
->>>>>>> 4a578d22
 
                 if old_size is None:
                     old_size = len(in_idxs)
