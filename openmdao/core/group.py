""" Defines the base class for a Group in OpenMDAO."""

from __future__ import print_function

import sys
from collections import OrderedDict

from openmdao.components.paramcomp import ParamComp
from openmdao.core.system import System
from openmdao.core.component import Component
from openmdao.core.varmanager import VarManager, ViewVarManager, create_views
from openmdao.solvers.run_once import RunOnce
from openmdao.solvers.scipy_gmres import ScipyGMRES

class Group(System):
    """A system that contains other systems"""

    def __init__(self):
        super(Group, self).__init__()

        self._subsystems = OrderedDict()
        self._local_subsystems = OrderedDict()
        self._src = {}
        self._varmanager = None

        # These solvers are the default
        self.ln_solver = ScipyGMRES()
        self.nl_solver = RunOnce()

    def __getitem__(self, name):
        """Retrieve unflattened value of named variable or a reference
        to named subsystem.

        Parameters
        ----------
        name : str   OR   tuple : (name, vector)
             the name of the variable to retrieve from the unknowns vector OR
             a tuple of the name of the variable and the vector to get it's
             value from.

        Returns
        -------
        the unflattened value of the given variable
        """

        # if arg is not a tuple, then search for a subsystem by name
        if not isinstance(name, tuple):
            sys = self
            parts = name.split(':')
            for part in parts:
                sys = getattr(sys, '_subsystems', {}).get(part)
                if sys is None:
                    break
            else:
                return sys

        # if arg is a tuple or no subsystem found, then search for a variable
        if not self._varmanager:
            raise RuntimeError('setup() must be called before variables can be accessed')

        try:
            return self._varmanager[name]
        except KeyError:
            if isinstance(name, tuple):
                name, vector = name
                istuple = True
            else:
                vector = 'unknowns'
                istuple = False
            subsys, subname = name.split(':', 1)
            if istuple:
                return self._subsystems[subsys][subname, vector]
            else:
                return self.subsystems[name][subname]

    def add(self, name, system, promotes=None):
        """Add a subsystem to this group, specifying its name and any variables
        that it promotes to the parent level.

        Parameters
        ----------
        name : str
            the name by which the subsystem is to be known

        system : `System`
            the subsystem to be added

        promotes : tuple, optional
            the names of variables in the subsystem which are to be promoted
        """
        if promotes is not None:
            system._promotes = promotes

        self._subsystems[name] = system
        system.name = name
        return system

    def connect(self, source, target):
        """Connect the given source variable to the given target
        variable.

        Parameters
        ----------
        source : source
            the name of the source variable

        target : str
            the name of the target variable
        """
        self._src[target] = source

    def subsystems(self, local=False):
        """ Returns an iterator over subsystems.

        local: bool
            Set to True to return only systems that are local.
        """
        #TODO: once we add MPI stuff, maintain local subsystems
        #if local is True:
            #return self._local_subsystems.items()
        return self._subsystems.items()

    def subgroups(self, local=False):
        """ Returns
            -------
            iterator
                iterator over subgroups.
        """
        for name, subsystem in self.subsystems(local=local):
            if isinstance(subsystem, Group):
                yield name, subsystem

    def components(self, local=False):
        """ Returns
                -------
                iterator
                    iterator over sub-`Component`s.
            """
        for name, comp in self.subsystems(local=local):
            if isinstance(comp, Component):
                yield name, comp

    def _setup_variables(self):
        """Create dictionaries of metadata for parameters and for unknowns for
           this `Group` and stores them as attributes of the `Group'. The
           relative name of subsystem variables with respect to this `Group`
           system is included in the metadata.

           Returns
           -------
           tuple
               a dictionary of metadata for parameters and for unknowns
               for all subsystems
        """
        for name, sub in self.subsystems():
            subparams, subunknowns = sub._setup_variables()
            for p, meta in subparams.items():
                meta = meta.copy()
                meta['relative_name'] = self._var_pathname(meta['relative_name'], sub)
                self._params_dict[p] = meta

            for u, meta in subunknowns.items():
                meta = meta.copy()
                meta['relative_name'] = self._var_pathname(meta['relative_name'], sub)
                self._unknowns_dict[u] = meta

        return self._params_dict, self._unknowns_dict

    def _var_pathname(self, name, subsystem):
        """Returns
           -------
           str
               the pathname of the given variable, based on its promotion status.
        """
        if subsystem.promoted(name):
            return name
        if len(subsystem.name) > 0:
            return subsystem.name+':'+name
        else:
            return name

    def _setup_vectors(self, param_owners, connections, parent_vm=None, impl=None):
        """Create a `VarManager` for this `Group` and all below it in the
        `System` tree.

        Parameters
        ----------
        param_owners : dict
            a dictionary mapping `System` pathnames to the pathnames of parameters
            they are reponsible for propagating

        connections : dict
            a dictionary mapping the pathname of a target variable to the
            pathname of the source variable that it is connected to

        parent_vm : `VarManager`, optional
            the `VarManager` for the parent `Group`, if any, into which this
            `VarManager` will provide a view.

        """
        my_params = param_owners.get(self.pathname, [])
        if parent_vm is None:
            self._varmanager = VarManager(self.pathname, self._params_dict, self._unknowns_dict,
                                         my_params, connections)
        else:
            self._varmanager = ViewVarManager(parent_vm,
                                             self.pathname,
                                             self._params_dict,
                                             self._unknowns_dict,
                                             my_params,
                                             connections)

        self._views = {}
        for name, sub in self.subgroups():
            sub._setup_vectors(param_owners, connections, parent_vm=self._varmanager)
            self._views[name] = sub._varmanager.vectors()

        for name, sub in self.components():
            self._views[name] = create_views(self._varmanager, sub.pathname,
                                             sub._params_dict, sub._unknowns_dict, [], {})

    def _setup_paths(self, parent_path):
        """Set the absolute pathname of each `System` in the tree.

        Parameter
        ---------
        parent_path : str
            the pathname of the parent `System`, which is to be prepended to the
            name of this child `System` and all subsystems.
        """
        super(Group, self)._setup_paths(parent_path)
        for name, sub in self.subsystems():
            sub._setup_paths(self.pathname)

    def _get_explicit_connections(self):
        """ Returns
            -------
            dict
                explicit connections in this `Group`, represented as a mapping
                from the pathname of the target to the pathname of the source
        """
        connections = {}
        for _, sub in self.subgroups():
            connections.update(sub._get_explicit_connections())

        for tgt, src in self._src.items():
            src_pathname = get_absvarpathnames(src, self._unknowns_dict, 'unknowns')[0]
            for tgt_pathname in get_absvarpathnames(tgt, self._params_dict, 'params'):
                connections[tgt_pathname] = src_pathname

        return connections

    def solve_nonlinear(self, params, unknowns, resids):
        """Solves the group using the slotted nl_solver.

        Parameters
        ----------
        params : `VecWrapper`
            ``VecWrapper` ` containing parameters (p)

        unknowns : `VecWrapper`
            `VecWrapper`  containing outputs and states (u)

        resids : `VecWrapper`
            `VecWrapper`  containing residuals. (r)
        """
        self.nl_solver.solve(params, unknowns, resids, self)

    def children_solve_nonlinear(self):
        """Loops over our children systems and asks them to solve."""

        varmanager = self._varmanager

        # TODO: Should be local subs only, but local dict isn't filled yet
        for name, system in self.subsystems():

            # Local scatter
            varmanager._transfer_data(name)

            view = self._views[system.name]

            params = view.params
            unknowns = view.unknowns
            resids = view.resids

            system.solve_nonlinear(params, unknowns, resids)

    def apply_nonlinear(self, params, unknowns, resids):
        """ Evaluates the residuals of our children systems.

        Parameters
        ----------
        params : `VecWrapper`
            ``VecWrapper` ` containing parameters (p)

        unknowns : `VecWrapper`
            `VecWrapper`  containing outputs and states (u)

        resids : `VecWrapper`
            `VecWrapper`  containing residuals. (r)
        """
        varmanager = self._varmanager

        # TODO: Should be local subs only, but local dict isn't filled yet
        for name, system in self.subsystems():

            # Local scatter
            varmanager._transfer_data(name)

            view = self._views[system.name]

            params = view.params
            unknowns = view.unknowns
            resids = view.resids

            system.apply_nonlinear(params, unknowns, resids)

    def linearize(self, params, unknowns):
        """ Linearize all our subsystems.

        Parameters
        ----------
        params : `VecwWapper`
            `VecwWapper` containing parameters (p)

        unknowns : `VecwWapper`
            `VecwWapper` containing outputs and states (u)
        """

        # TODO: Should be local subs only, but local dict isn't filled yet
        for name, system in self.subsystems():

            view = self._views[system.name]

            params = view.params
            unknowns = view.unknowns
            resids = view.resids

            system.linearize(params, unknowns)

    def apply_linear(self, params, unknowns, dparams, dunknowns, dresids, mode):
        """Calls apply_linear on our children. If our child is a `Component`,
        then we need to also take care of the additional 1.0 on the diagonal
        for explicit outputs.

        df = du - dGdp * dp or du = df and dp = -dGdp^T * df

        Parameters
        ----------
        params : `VecwWrapper`
            `VecwWrapper` containing parameters (p)

        unknowns : `VecwWrapper`
            `VecwWrapper` containing outputs and states (u)

        dparams : `VecwWrapper`
            `VecwWrapper` containing either the incoming vector in forward mode
            or the outgoing result in reverse mode. (dp)

        dunknowns : `VecwWrapper`
            In forward mode, this `VecwWrapper` contains the incoming vector for
            the states. In reverse mode, it contains the outgoing vector for
            the states. (du)

        dresids : `VecwWrapper`
            `VecwWrapper` containing either the outgoing result in forward mode
            or the incoming vector in reverse mode. (dr)

        mode : string
            Derivative mode, can be 'fwd' or 'rev'
        """

        varmanager = self._varmanager

        if mode == 'fwd':
            # Full Scatter
            varmanager._transfer_data(deriv=True)

        for name, system in self.subsystems(local=True):

            view = self._views[system.name]

            params    = view.params
            unknowns  = view.unknowns
            resids    = view.resids
            dparams   = view.dparams
            dunknowns = view.dunknowns
            dresids   = view.dresids
<<<<<<< HEAD
=======

            #print('apply_linear on', name, 'BEFORE')
            #print('dunknowns', varmanager.dunknowns.vec)
            #print('dparams', varmanager.dparams.vec)
            #print('dresids', varmanager.dresids.vec)
>>>>>>> 826ca036

            # Special handling for Components
            if isinstance(system, Component) and \
               not isinstance(system, ParamComp):

                # Forward Mode
                if mode == 'fwd':

                    system.apply_linear(params, unknowns, dparams, dunknowns,
                                        dresids, mode)
                    dresids.vec[:] *= -1.0

                    for var in dunknowns.keys():
                        dresids.flat(var)[:] += dunknowns.flat(var)[:]

                # Adjoint Mode
                elif mode == 'rev':

                    # Sign on the local Jacobian needs to be -1 before
                    # we add in the fake residual. Since we can't modify
                    # the 'du' vector at this point without stomping on the
                    # previous component's contributions, we can multiply
                    # our local 'arg' by -1, and then revert it afterwards.
                    dresids.vec[:] *= -1.0
                    system.apply_linear(params, unknowns, dparams, dunknowns,
                                      dresids, mode)
                    dresids.vec[:] *= -1.0

                    for var in dunknowns.keys():
                        dunknowns.flat(var)[:] += dresids.flat(var)[:]

            # Groups and all other systems just call their own apply_linear.
            else:
                system.apply_linear(params, unknowns, dparams, dunknowns,
                                    dresids, mode)

            #print('apply_linear on', name, 'AFTER')
            #print('dunknowns', varmanager.dunknowns.vec)
            #print('dparams', varmanager.dparams.vec)
            #print('dresids', varmanager.dresids.vec)

        if mode == 'rev':
            # Full Scatter
            varmanager._transfer_data(mode='rev', deriv=True)

    def solve_linear(self, rhs, params, unknowns, mode="auto"):
        """ Single linear solution applied to whatever input is sitting in
        the rhs vector.

        Parameters
        ----------
        rhs: `ndarray`
            Right hand side for our linear solve.

        params : `VecwWrapper`
            `VecwWrapper` containing parameters (p)

        unknowns : `VecwWrapper`
            `VecwWrapper` containing outputs and states (u)

        mode : string
            Derivative mode, can be 'fwd' or 'rev', but generally should be
            called wihtout mode so that the user can set the mode in this
            system's ln_solver.options.
        """

        if rhs.norm() < 1e-15:
            self.sol_vec.array[:] = 0.0
            return self.sol_vec.array

        #print "solving linear sys", self.name
        if mode=='auto':
            mode = self.ln_solver.options['mode']

        """ Solve Jacobian, df |-> du [fwd] or du |-> df [rev] """
        self.rhs_buf[:] = self.rhs_vec.array[:]
        self.sol_buf[:] = self.sol_vec.array[:]
        self.sol_buf[:] = self.ln_solver.solve(self.rhs_buf, self, mode=mode)
        self.sol_vec.array[:] = self.sol_buf[:]

    def dump(self, nest=0, file=sys.stdout, verbose=True):
        file.write(" "*nest)
        file.write(self.name)
        klass = self.__class__.__name__

        uvec = self._varmanager.unknowns
        pvec = self._varmanager.params

        file.write(" [%s](req=%s)(rank=%d)(vsize=%d)(isize=%d)\n" %
                     (klass,
                      1, #self.get_req_cpus(),
                      0, #world_rank,
                      uvec.vec.size,
                      pvec.vec.size))

        flat_conns = dict(self._varmanager.data_xfer[''].flat_conns)
        noflat_conns = dict(self._varmanager.data_xfer[''].noflat_conns)

        for v, meta in uvec.items():
            if verbose:
                file.write(" "*(nest+2))
                pnames = [p for p,u in flat_conns.items() if u==v]
                if pnames:
                    if len(pnames) == 1:
                        pname = pnames[0]
                        pslice = pvec._slices[pname]
                    else:
                        pslice = [pvec._slices[p] for p in pnames]
                    file.write("%s --> %s:  u (%s)  p (%s): %s\n" %
                                 (v, pnames,
                                  str(uvec._slices[v]),
                                  str(pslice), str(uvec[v])[:15]))
                else:
                    file.write("%s:  u (%s): %s\n" % (v, str(uvec._slices[v]),
                                                      str(uvec[v])[:15]))

        for v, meta in pvec.items():
            if v not in flat_conns and v not in noflat_conns and meta.get('owned'):
                file.write(" "*(nest+2))
                file.write("%s           p (%s): %s\n" %
                                   (v,str(pvec._slices[v]), str(pvec[v])[:15]))

        if noflat_conns:
            file.write(' '*(nest+2) + "= noflat connections =\n")

        for dest, src in noflat_conns.items():
            file.write(" "*(nest+2))
            file.write("%s --> %s\n" % (src, dest))

        nest += 4
        for name, sub in self.subsystems(local=True):
            if isinstance(sub, Component):
                uvec = self._views[name].unknowns
                file.write(" "*nest)
                file.write(name)
                file.write(" [%s](req=%s)(rank=%d)(vsize=%d)(isize=%d)\n" %
                           (sub.__class__.__name__,
                            1, #sub.get_req_cpus(),
                            0, #world_rank,
                            uvec.vec.size,
                            pvec.vec.size))
                for v, meta in uvec.items():
                    if verbose:
                        file.write(" "*(nest+2))
                        file.write("%s:  u (%s): %s\n" % (v, str(uvec._slices[v]),
                                                          str(uvec[v])[:15]))
            else:
                sub.dump(nest, file)


def _get_implicit_connections(params_dict, unknowns_dict):
    """Finds all matches between relative names of parameters and
    unknowns.  Any matches imply an implicit connection.  All
    connections are expressed using absolute pathnames.

    This should only be called using params and unknowns from the
    top level `Group` in the system tree.

    Parameters
    ----------
    params_dict : dict
        dictionary of metadata for all parameters in this `Group`

    unknowns_dict : dict
        dictionary of metadata for all unknowns in this `Group`

    Returns
    -------
    dict
        implicit connections in this `Group`, represented as a mapping
        from the pathname of the target to the pathname of the source

    Raises
    ------
    RuntimeError
        if a a promoted variable name matches multiple unknowns
    """

    # collect all absolute names that map to each relative name
    abs_unknowns = {}
    for abs_name, u in unknowns_dict.items():
        abs_unknowns.setdefault(u['relative_name'], []).append(abs_name)

    abs_params = {}
    for abs_name, p in params_dict.items():
        abs_params.setdefault(p['relative_name'], []).append(abs_name)

    # check if any relative names correspond to mutiple unknowns
    for name, lst in abs_unknowns.items():
        if len(lst) > 1:
            raise RuntimeError("Promoted name %s matches multiple unknowns: %s" %
                               (name, lst))

    connections = {}
    for uname, uabs in abs_unknowns.items():
        pabs = abs_params.get(uname, ())
        for p in pabs:
            connections[p] = uabs[0]

    return connections


def get_absvarpathnames(var_name, var_dict, dict_name):
    """
       Parameters
       ----------
       var_name : str
           name of a variable relative to a `System`

       var_dict : dict
           dictionary of variable metadata, keyed on relative name

       dict_name : str
           name of var_dict (used for error reporting)

       Returns
       -------
       list of str
           the absolute pathnames for the given variables in the
           variable dictionary that map to the given relative name.
    """
    pnames = []
    for pathname, meta in var_dict.items():
        if meta['relative_name'] == var_name:
            pnames.append(pathname)

    if not pnames:
        raise RuntimeError("'%s' not found in %s" % (var_name, dict_name))

    return pnames<|MERGE_RESOLUTION|>--- conflicted
+++ resolved
@@ -386,14 +386,11 @@
             dparams   = view.dparams
             dunknowns = view.dunknowns
             dresids   = view.dresids
-<<<<<<< HEAD
-=======
 
             #print('apply_linear on', name, 'BEFORE')
             #print('dunknowns', varmanager.dunknowns.vec)
             #print('dparams', varmanager.dparams.vec)
             #print('dresids', varmanager.dresids.vec)
->>>>>>> 826ca036
 
             # Special handling for Components
             if isinstance(system, Component) and \
