--- conflicted
+++ resolved
@@ -96,15 +96,10 @@
         self.Y_mean = np.zeros(0)
         self.Y_std = np.zeros(0)
 
-<<<<<<< HEAD
         self.use_snopt = False
+        self.eval_rmse = eval_rmse
 
     def train(self, x, y, normalize=True):
-=======
-        self.eval_rmse = eval_rmse
-
-    def train(self, x, y):
->>>>>>> e3a8eee8
         """
         Train the surrogate model with the given set of inputs and outputs.
 
@@ -180,7 +175,7 @@
                 pass
                 #raise ValueError('Kriging Hyper-parameter optimization failed: {0}'.format(msg))
 
-            self.thetas = np.asarray(10**opt_x).reshape((self.n_dims, 1))
+            self.thetas = np.asarray(10**opt_x).flatten()
 
         else:
 
@@ -269,11 +264,7 @@
 
         return reduced_likelihood, params
 
-<<<<<<< HEAD
-    def predict(self, x, eval_rmse=True, normalize=True):
-=======
-    def predict(self, x):
->>>>>>> e3a8eee8
+    def predict(self, x, normalize=True):
         """
         Calculates a predicted value of the response based on the current
         trained model for the supplied list of inputs.
@@ -282,14 +273,9 @@
         ----
         x : array-like
             Point at which the surrogate is evaluated.
-<<<<<<< HEAD
-        eval_rmse : bool
-            Flag indicating whether the Root Mean Squared Error (RMSE) should be computed.
         normalize : bool
             Normalize the training data to lie on [-1, 1]. Default is True, but
             some applications like Branch and Bound require False.
-=======
->>>>>>> e3a8eee8
         """
 
         super(KrigingSurrogate, self).predict(x)
@@ -321,16 +307,11 @@
         else:
             y = y_t
 
-<<<<<<< HEAD
-        if eval_rmse:
+        if self.eval_rmse:
             one = np.ones([self.n_samples,1])
             mse  = self.SigmaSqr*(1.0 - np.dot(r.T,np.dot(self.R_inv,r)) + \
             ((1.0 - np.dot(one.T,np.dot(self.R_inv,r)))**2/np.dot(one.T,np.dot(self.R_inv,one))))
-=======
-        if self.eval_rmse:
-            mse = (1. - np.dot(np.dot(r, self.Vh.T), np.einsum('j,kj,lk->jl', self.S_inv, self.U, r))) * self.sigma2
-
->>>>>>> e3a8eee8
+
             # Forcing negative RMSE to zero if negative due to machine precision
             mse[mse < 0.] = 0.
             return y, np.sqrt(mse)
