--- conflicted
+++ resolved
@@ -19,47 +19,14 @@
 from openmdao.utils.record_util import format_iteration_coordinate
 from openmdao.utils.general_utils import set_pyoptsparse_opt
 from openmdao.recorders.sqlite_recorder import format_version, blob_to_array
-<<<<<<< HEAD
-from openmdao.test_suite.components.sellar import SellarDerivatives, SellarDerivativesGrouped, \
-        SellarDis1withDerivatives, SellarDis2withDerivatives
-from openmdao.test_suite.components.double_sellar import DoubleSellar
+from openmdao.test_suite.components.sellar import SellarDis1withDerivatives, SellarDis2withDerivatives
 from openmdao.test_suite.components.paraboloid import Paraboloid
 
 if PY2:
     import cPickle as pickle
 if PY3:
     import pickle
-=======
-from openmdao.test_suite.components.sellar import SellarDis1withDerivatives, SellarDis2withDerivatives
-
-from openmdao.test_suite.components.paraboloid import Paraboloid
-
-
-
-
-import sys
-old_f = sys.stdout
-
-class F:
-
-    def write(self, x):
-        old_f.write(x)
-
-    def writelines(self, lines):
-        old_f.writelines(lines)
-
-    def flush(self):
-        old_f.flush()
-
-    def getvalue(self):
-        return old_f.getvalue()
-
-# sys.stdout = F()
-
-
-
-
->>>>>>> bc6511ec
+
 
 # check that pyoptsparse is installed
 # if it is, try to use SNOPT but fall back to SLSQP
@@ -67,13 +34,8 @@
 if OPTIMIZER:
     from openmdao.drivers.pyoptsparse_driver import pyOptSparseDriver
 
-<<<<<<< HEAD
-    optimizers = {'pyoptsparse': pyOptSparseDriver}
 # optimizers = {'scipy': ScipyOptimizer, }
-
-=======
 optimizers = {'pyoptsparse': pyOptSparseDriver}
->>>>>>> bc6511ec
 
 def run_driver(problem):
     t0 = time.time()
@@ -660,21 +622,6 @@
             self.prob.driver.opt_settings['ACC'] = 1e-9
         self.prob.driver.options['print_results'] = True
 
-<<<<<<< HEAD
-        # self.nonlinear_solver = self.metadata['nonlinear_solver']
-        # if self.metadata['nonlinear_atol']:
-        #     self.nonlinear_solver.options['atol'] = self.metadata['nonlinear_atol']
-        # if self.metadata['nonlinear_maxiter']:
-        #     self.nonlinear_solver.options['maxiter'] = self.metadata['nonlinear_maxiter']
-        #
-        # self.linear_solver = self.metadata['linear_solver']
-        # if self.metadata['linear_atol']:
-        #     self.linear_solver.options['atol'] = self.metadata['linear_atol']
-        # if self.metadata['linear_maxiter']:
-        #     self.linear_solver.options['maxiter'] = self.metadata['linear_maxiter']
-
-=======
->>>>>>> bc6511ec
         self.recorder.options['record_inputs'] = True
         self.recorder.options['record_outputs'] = True
         self.recorder.options['record_residuals'] = True
@@ -691,15 +638,7 @@
 
         self.prob.setup(check=False, mode='rev')
 
-        sys.stdout = F()
-
-        print( 'qqq')
-
-
-
-        t0, t1 = run_driver(self.prob)
-
-
+        t0, t1 = run_driver(self.prob)
 
         self.prob.cleanup()
 
@@ -1064,33 +1003,15 @@
         group.connect('comp1.b', 'comp3.b')
         group.connect('comp1.c', 'comp3.c')
 
-<<<<<<< HEAD
-        g1 = model.get_subsystem('g1')
-        g1.nonlinear_solver = NewtonSolver()
-        g1.nonlinear_solver.options['rtol'] = 1.0e-5
-        g1.linear_solver = DirectSolver()
-
-        g2 = model.get_subsystem('g2')
-        g2.nonlinear_solver = NewtonSolver()
-        g2.nonlinear_solver.options['rtol'] = 1.0e-5
-        g2.linear_solver = DirectSolver()
-
-        model.nonlinear_solver = NewtonSolver()
-        model.linear_solver = ScipyIterativeSolver()
-
-        model.nonlinear_solver.options['solve_subsystems'] = True
-=======
         prob = Problem(model=group)
-
-        comp2 = prob.model.get_subsystem('comp2') # ImplicitComponent
-        comp2.add_recorder(self.recorder)
-
         prob.setup(check=False)
 
         prob['comp1.a'] = 1.
         prob['comp1.b'] = -4.
         prob['comp1.c'] = 3.
->>>>>>> bc6511ec
+
+        comp2 = prob.model.get_subsystem('comp2')  # ImplicitComponent
+        comp2.add_recorder(self.recorder)
 
         t0, t1 = run_driver(prob)
         prob.cleanup()
