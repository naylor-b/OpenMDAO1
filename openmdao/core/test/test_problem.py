--- conflicted
+++ resolved
@@ -565,17 +565,11 @@
         result = root.unknowns['mycomp.y']
         self.assertAlmostEqual(14.0, result, 3)
 
-<<<<<<< HEAD
     def test_illegal_desvar(self):
-=======
-    def test_find_subsystem(self):
-
->>>>>>> 9ab4caef
         prob = Problem(root=Group())
         root = prob.root
 
         root.add('x_param', IndepVarComp('x', 7.0))
-<<<<<<< HEAD
         root.add('mycomp', ExecComp('y=x*2.0'))
 
         root.connect('x_param.x', 'mycomp.x')
@@ -591,12 +585,16 @@
                 "var is a component output that will be overwritten.")
         else:
             self.fail("Exception expected")
-=======
+
+    def test_find_subsystem(self):
+        prob = Problem(root=Group())
+        root = prob.root
+
+        root.add('x_param', IndepVarComp('x', 7.0))
         exec_comp = ExecComp('y=x*2.0')
         root.add('mycomp', exec_comp)
         root.connect('x_param.x', 'mycomp.x')
         self.assertTrue(prob.find_subsystem("mycomp") is exec_comp)
->>>>>>> 9ab4caef
 
     def test_simplest_run_w_promote(self):
 
