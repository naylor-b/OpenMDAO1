--- conflicted
+++ resolved
@@ -952,29 +952,3 @@
             connections[p] = uabs[0]
 
     return connections
-<<<<<<< HEAD
-
-def _check_for_matrix_matrix(problem, params, unknowns):
-    """ Checks a system hiearchy to make sure that no settings violate the
-    assumptions needed for matrix-matrix calculation. Returns the mode that
-    the system needs to use."""
-
-    mode = problem._mode('auto', params, unknowns)
-
-    # TODO : Only Linear GS is supported on system
-
-    groups = _find_all_comps(problem.root).keys()
-    for sub in groups:
-        sub_mode = sub.ln_solver.options['mode']
-
-        # Modes much match root for all subs
-        if sub_mode != mode:
-            msg  = "Group '{name}' must have the same mode as root to use Matrix Matrix."
-            msg = msg.format(name=sub.name)
-            raise RuntimeError(msg)
-
-        # TODO : Only Linear GS is supported on sub
-
-    return mode
-=======
->>>>>>> f1ac6cea
