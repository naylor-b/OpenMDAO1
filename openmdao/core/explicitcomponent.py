"""Define the ExplicitComponent class."""

from __future__ import division

import numpy as np
from six import itervalues, iteritems
from itertools import product

from openmdao.core.component import Component
from openmdao.utils.class_util import overrides_method
from openmdao.jacobians.assembled_jacobian import SUBJAC_META_DEFAULTS, DenseJacobian
from openmdao.recorders.recording_iteration_stack import Recording

_inst_functs = ['compute_jacvec_product', 'compute_multi_jacvec_product']


class ExplicitComponent(Component):
    """
    Class to inherit from when all output variables are explicit.

    Attributes
    ----------
    _inst_functs : dict
        Dictionary of names mapped to bound methods.
    """

    def __init__(self, **kwargs):
        """
        Store some bound methods so we can detect runtime overrides.

        Parameters
        ----------
        **kwargs : dict of keyword arguments
            available here and in all descendants of this system.
        """
        super(ExplicitComponent, self).__init__(**kwargs)

        self._inst_functs = {name: getattr(self, name, None) for name in _inst_functs}

    def _configure(self):
        """
        Configure this system to assign children settings and detect if matrix_free.
        """
        new_jacvec_prod = getattr(self, 'compute_jacvec_product', None)
        new_multi_jacvec_prod = getattr(self, 'compute_multi_jacvec_product', None)

        self.supports_multivecs = (overrides_method('compute_multi_jacvec_product',
                                                    self, ExplicitComponent) or
                                   (new_multi_jacvec_prod is not None and
                                    new_multi_jacvec_prod !=
                                    self._inst_functs['compute_multi_jacvec_product']))
        self.matrix_free = self.supports_multivecs or (
            overrides_method('compute_jacvec_product', self, ExplicitComponent) or
            (new_jacvec_prod is not None and
             new_jacvec_prod != self._inst_functs['compute_jacvec_product']))

        # For components, default to DenseJacobian for performance.
        self._jacobian = DenseJacobian()
        self._owns_assembled_jac = True

        # For components, default to DenseJacobian for performance.
        self._jacobian = DenseJacobian()
        self._owns_assembled_jac = True

    def _setup_partials(self, recurse=True):
        """
        Call setup_partials in components.

        Parameters
        ----------
        recurse : bool
            Whether to call this method in subsystems.
        """
        super(ExplicitComponent, self)._setup_partials()

        abs2meta_out = self._var_abs2meta['output']
        abs2prom_out = self._var_abs2prom['output']

        # Note: These declare calls are outside of setup_partials so that users do not have to
        # call the super version of setup_partials. This is still post-setup.
        other_names = []
        for out_abs in self._var_abs_names['output']:
            meta = abs2meta_out[out_abs]
            out_name = abs2prom_out[out_abs]
            size = np.prod(meta['shape'])
            arange = np.arange(size)

            # No need to FD outputs wrt other outputs
            abs_key = (out_abs, out_abs)
            if abs_key in self._subjacs_info:
                if 'method' in self._subjacs_info[abs_key]:
                    del self._subjacs_info[abs_key]['method']
            self._declare_partials(out_name, out_name, rows=arange, cols=arange, val=1.)
            for other_name in other_names:
                self._declare_partials(out_name, other_name, dependent=False)
                self._declare_partials(other_name, out_name, dependent=False)
            other_names.append(out_name)

    def add_output(self, name, val=1.0, shape=None, units=None, res_units=None, desc='',
                   lower=None, upper=None, ref=1.0, ref0=0.0, res_ref=None, var_set=0):
        """
        Add an output variable to the component.

        For ExplicitComponent, res_ref defaults to the value in res unless otherwise specified.

        Parameters
        ----------
        name : str
            name of the variable in this component's namespace.
        val : float or list or tuple or ndarray
            The initial value of the variable being added in user-defined units. Default is 1.0.
        shape : int or tuple or list or None
            Shape of this variable, only required if val is not an array.
            Default is None.
        units : str or None
            Units in which the output variables will be provided to the component during execution.
            Default is None, which means it has no units.
        res_units : str or None
            Units in which the residuals of this output will be given to the user when requested.
            Default is None, which means it has no units.
        desc : str
            description of the variable.
        lower : float or list or tuple or ndarray or None
            lower bound(s) in user-defined units. It can be (1) a float, (2) an array_like
            consistent with the shape arg (if given), or (3) an array_like matching the shape of
            val, if val is array_like. A value of None means this output has no lower bound.
            Default is None.
        upper : float or list or tuple or ndarray or None
            upper bound(s) in user-defined units. It can be (1) a float, (2) an array_like
            consistent with the shape arg (if given), or (3) an array_like matching the shape of
            val, if val is array_like. A value of None means this output has no upper bound.
            Default is None.
        ref : float
            Scaling parameter. The value in the user-defined units of this output variable when
            the scaled value is 1. Default is 1.
        ref0 : float
            Scaling parameter. The value in the user-defined units of this output variable when
            the scaled value is 0. Default is 0.
        res_ref : float
            Scaling parameter. The value in the user-defined res_units of this output's residual
            when the scaled value is 1. Default is None, which means residual scaling matches
            output scaling.
        var_set : hashable object
            For advanced users only. ID or color for this variable, relevant for reconfigurability.
            Default is 0.

        Returns
        -------
        dict
            metadata for added variable
        """
        if res_ref is None:
            res_ref = ref

        return super(ExplicitComponent, self).add_output(name,
                                                         val=val, shape=shape, units=units,
                                                         res_units=res_units, desc=desc,
                                                         lower=lower, upper=upper,
                                                         ref=ref, ref0=ref0, res_ref=res_ref,
                                                         var_set=var_set)

    def _negate_jac(self):
        """
        Negate this component's part of the jacobian.
        """
        if self._jacobian._subjacs:
            for res_name in self._var_abs_names['output']:
                for in_name in self._var_abs_names['input']:
                    abs_key = (res_name, in_name)
                    if abs_key in self._jacobian._subjacs:
                        self._jacobian._multiply_subjac(abs_key, -1.)

    def _set_partials_meta(self):
        """
        Set subjacobian info into our jacobian.
        """
        with self.jacobian_context() as J:
            outputs = self._var_abs_names['output']
            inputs = self._var_abs_names['input']

            for wrt_name, wrt_vars in (('output', outputs), ('input', inputs)):
                for abs_key in product(outputs, wrt_vars):
                    meta = self._subjacs_info.get(abs_key, SUBJAC_META_DEFAULTS.copy())
                    dependent = meta['dependent']
                    if meta['value'] is None and dependent:
                        out_size = np.product(self._var_abs2meta['output'][abs_key[0]]['shape'])
                        in_size = np.product(self._var_abs2meta[wrt_name][abs_key[1]]['shape'])
                        meta['value'] = np.zeros((out_size, in_size))

                    J._set_partials_meta(abs_key, meta, wrt_name == 'input')

                    method = meta.get('method', False)
                    if method and dependent:
                        self._approx_schemes[method].add_approximation(abs_key, meta)

        for approx in itervalues(self._approx_schemes):
            approx._init_approximations()

    def _apply_nonlinear(self):
        """
        Compute residuals. The model is assumed to be in a scaled state.
        """
        with Recording(self.pathname + '._apply_nonlinear', self.iter_count, self):
            with self._unscaled_context(
                    outputs=[self._outputs], residuals=[self._residuals]):
                self._residuals.set_vec(self._outputs)
                self.compute(self._inputs, self._outputs)

                # Restore any complex views if under complex step.
                if self._outputs._vector_info._under_complex_step:
                    for vec in [self._outputs, self._residuals]:
                        vec._remove_complex_views()

                self._residuals -= self._outputs
                self._outputs += self._residuals

    def _solve_nonlinear(self):
        """
        Compute outputs. The model is assumed to be in a scaled state.

        Returns
        -------
        boolean
            Failure flag; True if failed to converge, False is successful.
        float
            absolute error.
        float
            relative error.
        """
        super(ExplicitComponent, self)._solve_nonlinear()

        with Recording(self.pathname + '._solve_nonlinear', self.iter_count, self):
            with self._unscaled_context(
                    outputs=[self._outputs], residuals=[self._residuals]):
                self._residuals.set_const(0.0)
                failed = self.compute(self._inputs, self._outputs)
        return bool(failed), 0., 0.

    def _apply_linear(self, vec_names, rel_systems, mode, scope_out=None, scope_in=None):
        """
        Compute jac-vec product. The model is assumed to be in a scaled state.

        Parameters
        ----------
        vec_names : [str, ...]
            list of names of the right-hand-side vectors.
        rel_systems : set of str
            Set of names of relevant systems based on the current linear solve.
        mode : str
            'fwd' or 'rev'.
        scope_out : set or None
            Set of absolute output names in the scope of this mat-vec product.
            If None, all are in the scope.
        scope_in : set or None
            Set of absolute input names in the scope of this mat-vec product.
            If None, all are in the scope.
        """
        with Recording(self.pathname + '._apply_linear', self.iter_count, self):
            for vec_name in vec_names:
                if vec_name not in self._rel_vec_names:
                    continue

                with self._matvec_context(vec_name, scope_out, scope_in, mode) as vecs:
                    d_inputs, d_outputs, d_residuals = vecs

                    # Jacobian and vectors are all scaled, unitless
                    with self.jacobian_context() as J:
                        print(self.pathname)
                        print('before', d_inputs.get_data(), d_outputs.get_data(), d_residuals.get_data())
                        J._apply(d_inputs, d_outputs, d_residuals, mode)
                        print('after', d_inputs.get_data(), d_outputs.get_data(), d_residuals.get_data())
<<<<<<< HEAD
=======

                    # if we're not matrix free, we can skip the bottom of
                    # this loop because compute_jacvec_product does nothing.
                    if not self.matrix_free:
                        continue
>>>>>>> 520e4220

                    # Jacobian and vectors are all unscaled, dimensional
                    with self._unscaled_context(
                            outputs=[self._outputs], residuals=[d_residuals]):
                        d_residuals *= -1.0
                        if d_inputs._ncol > 1:
                            if self.supports_multivecs:
                                self.compute_multi_jacvec_product(self._inputs, self._outputs,
                                                                  d_inputs, d_residuals, mode)
                            else:
                                for i in range(d_inputs._ncol):
                                    # need to make the multivecs look like regular single vecs
                                    # since the component doesn't know about multivecs.
                                    d_inputs._icol = i
                                    d_residuals._icol = i
                                    self.compute_jacvec_product(self._inputs, self._outputs,
                                                                d_inputs, d_residuals, mode)
                                d_inputs._icol = None
                                d_residuals._icol = None
                        else:
                            self.compute_jacvec_product(self._inputs, self._outputs,
                                                        d_inputs, d_residuals, mode)
                        d_residuals *= -1.0
                    print('after jacvec', d_inputs.get_data(), d_outputs.get_data(), d_residuals.get_data())

    def _solve_linear(self, vec_names, mode, rel_systems):
        """
        Apply inverse jac product. The model is assumed to be in a scaled state.

        Parameters
        ----------
        vec_names : [str, ...]
            list of names of the right-hand-side vectors.
        mode : str
            'fwd' or 'rev'.
        rel_systems : set of str
            Set of names of relevant systems based on the current linear solve.

        Returns
        -------
        boolean
            Failure flag; True if failed to converge, False is successful.
        float
            absolute error.
        float
            relative error.
        """
        with Recording(self.pathname + '._solve_linear', self.iter_count, self):
            for vec_name in vec_names:
                if vec_name not in self._rel_vec_names:
                    continue
                d_outputs = self._vectors['output'][vec_name]
                d_residuals = self._vectors['residual'][vec_name]

                with self._unscaled_context(
                        outputs=[d_outputs], residuals=[d_residuals]):
                    if mode == 'fwd':
                        d_outputs.set_vec(d_residuals)
                    else:  # rev
                        d_residuals.set_vec(d_outputs)
        return False, 0., 0.

    def _linearize(self, do_nl=False, do_ln=False):
        """
        Compute jacobian / factorization. The model is assumed to be in a scaled state.

        Parameters
        ----------
        do_nl : boolean
            Flag indicating if the nonlinear solver should be linearized.
        do_ln : boolean
            Flag indicating if the linear solver should be linearized.
        """
        with self.jacobian_context() as J:
            with self._unscaled_context(
                    outputs=[self._outputs], residuals=[self._residuals]):
                # Since the residuals are already negated, this call should come before negate_jac
                # Additionally, computing the approximation before the call to compute_partials
                # allows users to override FD'd values.
                for approximation in itervalues(self._approx_schemes):
                    approximation.compute_approximations(self, jac=J)

                # negate constant subjacs (and others that will get overwritten)
                # back to normal
                self._negate_jac()
                self.compute_partials(self._inputs, J)

                # re-negate the jacobian
                self._negate_jac()

            if self._owns_assembled_jac or self._views_assembled_jac:
                J._update()

    def compute(self, inputs, outputs):
        """
        Compute outputs given inputs. The model is assumed to be in an unscaled state.

        Parameters
        ----------
        inputs : Vector
            unscaled, dimensional input variables read via inputs[key]
        outputs : Vector
            unscaled, dimensional output variables read via outputs[key]

        Returns
        -------
        bool or None
            None or False if run successfully; True if there was a failure.
        """
        pass

    def compute_partials(self, inputs, partials):
        """
        Compute sub-jacobian parts. The model is assumed to be in an unscaled state.

        Parameters
        ----------
        inputs : Vector
            unscaled, dimensional input variables read via inputs[key]
        partials : Jacobian
            sub-jac components written to partials[output_name, input_name]
        """
        pass

    def compute_jacvec_product(self, inputs, outputs,
                               d_inputs, d_outputs, mode):
        r"""
        Compute jac-vector product. The model is assumed to be in an unscaled state.

        If mode is:
            'fwd': d_inputs \|-> d_outputs

            'rev': d_outputs \|-> d_inputs

        Parameters
        ----------
        inputs : Vector
            unscaled, dimensional input variables read via inputs[key]
        outputs : Vector
            unscaled, dimensional output variables read via outputs[key]
        d_inputs : Vector
            see inputs; product must be computed only if var_name in d_inputs
        d_outputs : Vector
            see outputs; product must be computed only if var_name in d_outputs
        mode : str
            either 'fwd' or 'rev'
        """
        pass<|MERGE_RESOLUTION|>--- conflicted
+++ resolved
@@ -53,10 +53,6 @@
             overrides_method('compute_jacvec_product', self, ExplicitComponent) or
             (new_jacvec_prod is not None and
              new_jacvec_prod != self._inst_functs['compute_jacvec_product']))
-
-        # For components, default to DenseJacobian for performance.
-        self._jacobian = DenseJacobian()
-        self._owns_assembled_jac = True
 
         # For components, default to DenseJacobian for performance.
         self._jacobian = DenseJacobian()
@@ -269,14 +265,11 @@
                         print('before', d_inputs.get_data(), d_outputs.get_data(), d_residuals.get_data())
                         J._apply(d_inputs, d_outputs, d_residuals, mode)
                         print('after', d_inputs.get_data(), d_outputs.get_data(), d_residuals.get_data())
-<<<<<<< HEAD
-=======
 
                     # if we're not matrix free, we can skip the bottom of
                     # this loop because compute_jacvec_product does nothing.
                     if not self.matrix_free:
                         continue
->>>>>>> 520e4220
 
                     # Jacobian and vectors are all unscaled, dimensional
                     with self._unscaled_context(
@@ -300,7 +293,6 @@
                             self.compute_jacvec_product(self._inputs, self._outputs,
                                                         d_inputs, d_residuals, mode)
                         d_residuals *= -1.0
-                    print('after jacvec', d_inputs.get_data(), d_outputs.get_data(), d_residuals.get_data())
 
     def _solve_linear(self, vec_names, mode, rel_systems):
         """
