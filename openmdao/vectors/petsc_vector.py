"""Define the PETSc Vector and Transfer classes."""
from __future__ import division
import numpy
from petsc4py import PETSc

from six.moves import range

from openmdao.vectors.default_vector import DefaultVector, DefaultTransfer


class PETScTransfer(DefaultTransfer):
    """PETSc Transfer implementation for running in parallel."""

    def _initialize_transfer(self):
        """Set up the transfer; do any necessary pre-computation.

        Optionally implemented by the subclass.
        """
        self._transfers = {}
        for ip_iset, op_iset in self._ip_inds:
            key = (ip_iset, op_iset)
            if len(self._ip_inds[key]) > 0:
                ip_inds = numpy.array(self._ip_inds[key], 'i')
                op_inds = numpy.array(self._op_inds[key], 'i')
                ip_indexset = PETSc.IS().createGeneral(ip_inds,
                                                       comm=self._comm)
                op_indexset = PETSc.IS().createGeneral(op_inds,
                                                       comm=self._comm)
                ip_petsc = self._ip_vec._global_vector._petsc[ip_iset]
                op_petsc = self._op_vec._global_vector._petsc[op_iset]
                transfer = PETSc.Scatter().create(op_petsc, op_indexset,
                                                  ip_petsc, ip_indexset)
                self._transfers[key] = transfer

    def __call__(self, ip_vec, op_vec, mode='fwd'):
        """Perform transfer.

<<<<<<< HEAD
        Must be implemented by the subclass.

=======
>>>>>>> d947d553
        Args
        ----
        ip_vec : <Vector>
            pointer to the input vector.
        op_vec : <Vector>
            pointer to the output vector.
        mode : str
            'fwd' or 'rev'.
        """
        if mode == 'fwd':
            for ip_iset, op_iset in self._ip_inds:
                key = (ip_iset, op_iset)
                if len(self._ip_inds[key]) > 0:
                    ip_petsc = self._ip_vec._global_vector._petsc[ip_iset]
                    op_petsc = self._op_vec._global_vector._petsc[op_iset]
                    self._transfers[key].scatter(op_petsc, ip_petsc,
                                                 addv=False, mode=False)
        elif mode == 'rev':
            for ip_iset, op_iset in self._ip_inds:
                key = (ip_iset, op_iset)
                if len(self._ip_inds[key]) > 0:
                    ip_petsc = self._ip_vec._global_vector._petsc[ip_iset]
                    op_petsc = self._op_vec._global_vector._petsc[op_iset]
                    self._transfers[key].scatter(ip_petsc, op_petsc,
                                                 addv=True, mode=True)


class PETScVector(DefaultVector):
    """PETSc Vector implementation for running in parallel.

    Most methods use the DefaultVector's implementation.
    """

    TRANSFER = PETScTransfer

    def _initialize_data(self, global_vector):
        """Internally allocate vectors.

<<<<<<< HEAD
        Must be implemented by the subclass.
=======
>>>>>>> d947d553
        Sets the following attributes:

        - _data

        Args
        ----
        global_vector : Vector or None
            the root's vector instance or None, if we are at the root.
        """
        if global_vector is None:
            self._data, self._indices = self._create_data()
        else:
            self._data, self._indices = self._extract_data()

        self._petsc = []
        for iset in range(len(self._data)):
            petsc = PETSc.Vec().createWithArray(self._data[iset][:],
                                                comm=self._system.comm)
            self._petsc.append(petsc)

    def get_norm(self):
        """Return the norm of this vector.

<<<<<<< HEAD
        Must be implemented by the subclass.

=======
>>>>>>> d947d553
        Returns
        -------
        float
            norm of this vector.
        """
        global_sum = 0
        for iset in range(len(self._data)):
            global_sum += numpy.sum(self._data[iset]**2)
        return self._system.comm.allreduce(global_sum) ** 0.5<|MERGE_RESOLUTION|>--- conflicted
+++ resolved
@@ -35,11 +35,6 @@
     def __call__(self, ip_vec, op_vec, mode='fwd'):
         """Perform transfer.
 
-<<<<<<< HEAD
-        Must be implemented by the subclass.
-
-=======
->>>>>>> d947d553
         Args
         ----
         ip_vec : <Vector>
@@ -78,10 +73,6 @@
     def _initialize_data(self, global_vector):
         """Internally allocate vectors.
 
-<<<<<<< HEAD
-        Must be implemented by the subclass.
-=======
->>>>>>> d947d553
         Sets the following attributes:
 
         - _data
@@ -105,11 +96,6 @@
     def get_norm(self):
         """Return the norm of this vector.
 
-<<<<<<< HEAD
-        Must be implemented by the subclass.
-
-=======
->>>>>>> d947d553
         Returns
         -------
         float
