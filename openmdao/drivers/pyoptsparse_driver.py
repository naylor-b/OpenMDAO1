"""
OpenMDAO Wrapper for pyoptsparse.

pyoptsparse is based on pyOpt, which is an object-oriented framework for
formulating and solving nonlinear constrained optimization problems, with
additional MPI capability. Note: only SNOPT is supported right now.
"""

from __future__ import print_function

from six import iterkeys, iteritems
import numpy as np

from pyoptsparse import Optimization

from openmdao.core.driver import Driver
from openmdao.util.record_util import create_local_meta, update_local_meta


class pyOptSparseDriver(Driver):
    """ Driver wrapper for pyoptsparse. pyoptsparse is based on pyOpt, which
    is an object-oriented framework for formulating and solving nonlinear
    constrained optimization problems, with additional MPI capability. Note:
    only SNOPT is supported right now.
    """

    def __init__(self):
        """Initialize pyopt"""

        super(pyOptSparseDriver, self).__init__()

        # What we support
        self.supports['inequality_constraints'] = True
        self.supports['equality_constraints'] = True
        self.supports['multiple_objectives'] = False

        # TODO: Support these
        self.supports['linear_constraints'] = False
        self.supports['two_sided_constraints'] = False
        self.supports['integer_parameters'] = False

        # User Options
        self.options.add_option('optimizer', 'SNOPT', values=['SNOPT'],
                                desc='Name of optimizers to use')
        self.options.add_option('title', 'Optimization using pyOpt_sparse',
                                desc='Title of this optimization run')
        self.options.add_option('print_results', True,
                                desc='Print pyOpt results if True')
        self.options.add_option('pyopt_diff', False,
                                desc='Set to True to let pyOpt calculate the gradient')
        self.options.add_option('exit_flag', 0,
                                desc='0 for fail, 1 for ok')

        # The user places optimizer-specific settings in here.
        self.opt_settings = {}

        self.pyopt_solution = None

        self.lin_jacs = {}
        self.quantities = []
        self.metadata = None
        self.exit_flag = 0
        self._problem = None

    def run(self, problem):
        """pyOpt execution. Note that pyOpt controls the execution, and the
        individual optimizers (i.e., SNOPT) control the iteration.

        Args
        ----
        problem : `Problem`
            Our parent `Problem`.
        """

        self.pyopt_solution = None
        rel = problem.root._relevance

        # Metadata Setup
        self.metadata = create_local_meta(None, self.options['optimizer'])
        self.iter_count = 0
        update_local_meta(self.metadata, (self.iter_count,))

        # Initial Run
        problem.root.solve_nonlinear(metadata=self.metadata)

        opt_prob = Optimization(self.options['title'], self.objfunc)

        # Add all parameters
        param_meta = self.get_param_metadata()
        param_list = list(iterkeys(param_meta))
        param_vals = self.get_params()
        for name, meta in iteritems(param_meta):
            opt_prob.addVarGroup(name, meta['size'], type='c',
                                 value=param_vals[name],
                                 lower=meta['low'], upper=meta['high'])

        opt_prob.finalizeDesignVariables()

        # Add all objectives
        objs = self.get_objectives()
        self.quantities = list(iterkeys(objs))
        for name in objs:
            opt_prob.addObj(name)

        # Calculate and save gradient for any linear constraints.
        lcons = self.get_constraints(lintype='linear').values()
        if len(lcons) > 0:
            self.lin_jacs = problem.calc_gradient(param_list, lcons,
                                                  return_format='dict')
            #print("Linear Gradient")
            #print(self.lin_jacs)

        # Add all equality constraints
        econs = self.get_constraints(ctype='eq', lintype='nonlinear')
        con_meta = self.get_constraint_metadata()
        self.quantities += list(iterkeys(econs))
        for name in econs:
            size = con_meta[name]['size']
            lower = np.zeros((size))
            upper = np.zeros((size))

            # Sparsify Jacobian via relevance
            wrt = rel.relevant[name].intersection(param_list)

            if con_meta[name]['linear'] is True:
                opt_prob.addConGroup(name, size, lower=lower, upper=upper,
                                     linear=True, wrt=wrt,
                                     jac=self.lin_jacs[name])
            else:
                opt_prob.addConGroup(name, size, lower=lower, upper=upper,
                                     wrt=wrt)

        # Add all inequality constraints
        incons = self.get_constraints(ctype='ineq', lintype='nonlinear')
        self.quantities += list(iterkeys(incons))
        for name in incons:
            size = con_meta[name]['size']
            upper = np.zeros((size))

            # Sparsify Jacobian via relevance
            wrt = rel.relevant[name].intersection(param_list)

            if con_meta[name]['linear'] is True:
                opt_prob.addConGroup(name, size, upper=upper, linear=True,
                                     wrt=wrt, jac=self.lin_jacs[name])
            else:
                opt_prob.addConGroup(name, size, upper=upper, wrt=wrt)

        # TODO: Support double-sided constraints in openMDAO
        # Add all double_sided constraints
        #for name, con in iteritems(self.get_2sided_constraints()):
            #size = con_meta[name]['size']
            #upper = con.high * np.ones((size))
            #lower = con.low * np.ones((size))
            #name = '%s.out0' % con.pcomp_name
            #if con.linear is True:
                #opt_prob.addConGroup(name,
                #size, upper=upper, lower=lower,
                                     #linear=True, wrt=param_list,
                                     #jac=self.lin_jacs[name])
            #else:
                #opt_prob.addConGroup(name,
                #                     size, upper=upper, lower=lower)

        # Instantiate the requested optimizer
        optimizer = self.options['optimizer']
        try:
            exec('from pyoptsparse import %s' % optimizer)
        except ImportError:
            msg = "Optimizer %s is not available in this installation." % \
                   optimizer
            raise ImportError(msg)

        optname = vars()[optimizer]
        opt = optname()

        #Set optimization options
        for option, value in self.opt_settings.items():
            opt.setOption(option, value)

        self._problem = problem

        # Execute the optimization problem
        if self.options['pyopt_diff'] is True:
            # Use pyOpt's internal finite difference
            fd_step = problem.root.fd_options['step_size']
            sol = opt(opt_prob, sens='FD', sensStep=fd_step)
        else:
            # Use OpenMDAO's differentiator for the gradient
            sol = opt(opt_prob, sens=self.gradfunc)

        self._problem = None

        # Print results
        if self.options['print_results'] is True:
            print(sol)

        # Pull optimal parameters back into framework and re-run, so that
        # framework is left in the right final state
        dv_dict = sol.getDVs()
        for name in self.get_params():
            val = dv_dict[name]
            self.set_param(name, val)

        self.root.solve_nonlinear(metadata=self.metadata)

        # Save the most recent solution.
        self.pyopt_solution = sol
        try:
            exit_status = sol.optInform['value']
            self.exit_flag = 1
            if exit_status > 2: # bad
                self.exit_flag = 0
        except KeyError: #nothing is here, so something bad happened!
            self.exit_flag = 0

    def objfunc(self, dv_dict):
        """ Function that evaluates and returns the objective function and
        constraints. This function is passed to pyOpt's Optimization object
        and is called from its optimizers.

        Args
        ----
        dv_dict : dict
            Dictionary of design variable values.

        Returns
        -------
        func_dict : dict
            Dictionary of all functional variables evaluated at design point.

        fail : int
            0 for successful function evaluation
            1 for unsuccessful function evaluation
        """

        fail = 1
        func_dict = {}
        metadata = self.metadata
        system = self.root
        comm = system.comm
        iproc = comm.rank
        nproc = comm.size

        try:
            for name in self.get_params():
                self.set_param(name, dv_dict[name])

            # Execute the model
            #print("Setting DV")
            #print(dv_dict)

            self.iter_count += 1
            update_local_meta(metadata, (self.iter_count,))

            system.solve_nonlinear(metadata=metadata)
            for recorder in self.recorders:
                recorder.raw_record(system.params, system.unknowns,
                                    system.resids, metadata)

            # Get the objective function evaluations
            for name, obj in iteritems(self.get_objectives()):
<<<<<<< HEAD
                if nproc > 1:
                    owner = system._owning_ranks[name]
                    if iproc == owner:
                        func_dict[name] = comm.bcast(obj, root=owner)
                    else:
                        func_dict[name] = comm.bcast(None, root=owner)
                else:
                    func_dict[name] = obj

            # Get the constraint evaluations
            for name, con in iteritems(self.get_constraints()):
                if nproc > 1:
                    owner = system._owning_ranks[name]
                    if iproc == owner:
                        func_dict[name] = comm.bcast(con, root=owner)
                    else:
                        func_dict[name] = comm.bcast(None, root=owner)
                else:
                    func_dict[name] = con
=======
                # if nproc > 1:
                #     owner = system._owning_ranks[name]
                #     if iproc == owner:
                #         func_dict[name] = comm.bcast(obj, root=owner)
                #     else:
                #         func_dict[name] = comm.bcast(None, root=owner)
                # else:
                func_dict[name] = obj

            # Get the constraint evaluations
            for name, con in iteritems(self.get_constraints()):
                # if nproc > 1:
                #     owner = system._owning_ranks[name]
                #     if iproc == owner:
                #         func_dict[name] = comm.bcast(con, root=owner)
                #     else:
                #         func_dict[name] = comm.bcast(None, root=owner)
                # else:
                func_dict[name] = con
>>>>>>> 0a6398c1

            # Get the double-sided constraint evaluations
            #for key, con in iteritems(self.get_2sided_constraints()):
            #    func_dict[name] = np.array(con.evaluate(self.parent))

            fail = 0

        except Exception as msg:

            # Exceptions seem to be swallowed by the C code, so this
            # should give the user more info than the dreaded "segfault"
            print("Exception: %s" % str(msg))
            print(70*"=")
            import traceback
            traceback.print_exc()
            print(70*"=")

        #print("Functions calculated")
        #print(func_dict)
        return func_dict, fail

    def gradfunc(self, dv_dict, func_dict):
        """ Function that evaluates and returns the gradient of the objective
        function and constraints. This function is passed to pyOpt's
        Optimization object and is called from its optimizers.

        Args
        ----
        dv_dict : dict
            Dictionary of design variable values.

        func_dict : dict
            Dictionary of all functional variables evaluated at design point.

        Returns
        -------
        sens_dict : dict
            Dictionary of dictionaries for gradient of each dv/func pair

        fail : int
            0 for successful function evaluation
            1 for unsuccessful function evaluation
        """

        fail = 1
        sens_dict = {}

        try:
            sens_dict = self._problem.calc_gradient(dv_dict.keys(),
                                                    self.quantities,
                                                    return_format='dict')
            #for key, value in iteritems(self.lin_jacs):
            #    sens_dict[key] = value

            fail = 0

        except Exception as msg:

            # Exceptions seem to be swallowed by the C code, so this
            # should give the user more info than the dreaded "segfault"
            print("Exception: %s" % str(msg))
            print(70*"=")
            import traceback
            traceback.print_exc()
            print(70*"=")

        #print("Derivatives calculated")
        #print(dv_dict)
        #print(sens_dict)
        return sens_dict, fail<|MERGE_RESOLUTION|>--- conflicted
+++ resolved
@@ -260,27 +260,6 @@
 
             # Get the objective function evaluations
             for name, obj in iteritems(self.get_objectives()):
-<<<<<<< HEAD
-                if nproc > 1:
-                    owner = system._owning_ranks[name]
-                    if iproc == owner:
-                        func_dict[name] = comm.bcast(obj, root=owner)
-                    else:
-                        func_dict[name] = comm.bcast(None, root=owner)
-                else:
-                    func_dict[name] = obj
-
-            # Get the constraint evaluations
-            for name, con in iteritems(self.get_constraints()):
-                if nproc > 1:
-                    owner = system._owning_ranks[name]
-                    if iproc == owner:
-                        func_dict[name] = comm.bcast(con, root=owner)
-                    else:
-                        func_dict[name] = comm.bcast(None, root=owner)
-                else:
-                    func_dict[name] = con
-=======
                 # if nproc > 1:
                 #     owner = system._owning_ranks[name]
                 #     if iproc == owner:
@@ -300,7 +279,6 @@
                 #         func_dict[name] = comm.bcast(None, root=owner)
                 # else:
                 func_dict[name] = con
->>>>>>> 0a6398c1
 
             # Get the double-sided constraint evaluations
             #for key, con in iteritems(self.get_2sided_constraints()):
