#!/usr/bin/env python
""" Running DOE experiments (in parallel)"""

from __future__ import print_function

import time
import traceback
import numpy as np

from openmdao.api import IndepVarComp, Component, Group, Problem, \
                         FullFactorialDriver, InMemoryRecorder, AnalysisError
from openmdao.test.exec_comp_for_test import ExecComp4Test
from openmdao.core.mpi_wrap import MPI, debug, MultiProcFailCheck
from openmdao.test.mpi_util import MPITestCase

if MPI: # pragma: no cover
    # if you called this script with 'mpirun', then use the petsc data passing
    from openmdao.core.petsc_impl import PetscImpl as impl
else:
    # if you didn't use `mpirun`, then use the numpy data passing
    from openmdao.api import BasicImpl as impl

class ParallelDOETestCase(MPITestCase):

    N_PROCS = 4

    def test_doe(self):

        problem = Problem(impl=impl)
        root = problem.root = Group()
        root.add('indep_var', IndepVarComp('x', val=1.0))
        root.add('const', IndepVarComp('c', val=2.0))
        root.add('mult', ExecComp4Test("y=c*x"))

        root.connect('indep_var.x', 'mult.x')
        root.connect('const.c', 'mult.c')

        num_levels = 25
        problem.driver = FullFactorialDriver(num_levels=num_levels,
                                             num_par_doe=self.N_PROCS)
        problem.driver.add_desvar('indep_var.x',
                                  lower=1.0, upper=float(num_levels))
        problem.driver.add_objective('mult.y')

        problem.driver.add_recorder(InMemoryRecorder())

        problem.setup(check=False)
        problem.run()

        for data in problem.driver.recorders[0].iters:
            data['unknowns'] = dict(data['unknowns'])
            self.assertEqual(data['unknowns']['indep_var.x']*2.0,
                             data['unknowns']['mult.y'])

        num_cases = len(problem.driver.recorders[0].iters)
        if MPI:
            lens = problem.comm.allgather(num_cases)
            self.assertEqual(sum(lens), num_levels)
        else:
            self.assertEqual(num_cases, num_levels)

    def test_doe_fail_hard(self):
        problem = Problem(impl=impl)
        root = problem.root = Group()
        root.add('indep_var', IndepVarComp('x', val=1.0))
        root.add('const', IndepVarComp('c', val=2.0))

        fail_rank = 1  # raise exception from this rank


        root.add('mult', ExecComp4Test("y=c*x", fail_rank=fail_rank,
                 fails=[3], fail_hard=True))

        root.connect('indep_var.x', 'mult.x')
        root.connect('const.c', 'mult.c')

        num_levels = 25
        problem.driver = FullFactorialDriver(num_levels=num_levels,
                                             num_par_doe=self.N_PROCS)
        problem.driver.add_desvar('indep_var.x',
                                  lower=1.0, upper=float(num_levels))
        problem.driver.add_objective('mult.y')

        problem.driver.add_recorder(InMemoryRecorder())

        problem.setup(check=False)

        try:
            problem.run()
        except Exception as err:
            with MultiProcFailCheck(self.comm):
                if self.comm.rank == fail_rank:
                    self.assertEqual(str(err), "OMG, a critical error!")
                else:
                    self.assertEqual(str(err),
                            "an exception was raised by another MPI process.")
        else:
            if MPI:
                self.fail('exception expected')

        nsucc = 0
        nfail = 0
        for data in problem.driver.recorders[0].iters:
            data['unknowns'] = dict(data['unknowns'])
            if data['success']:
                self.assertEqual(data['unknowns']['indep_var.x']*2.0,
                                 data['unknowns']['mult.y'])
                nsucc += 1
            else:
                nfail += 1

        self.assertEqual(nfail, 0) # hard errors aren't saved

        num_cases = len(problem.driver.recorders[0].iters)
        if MPI:
            lens = problem.comm.allgather(num_cases)
            self.assertEqual(sum(lens), 12)
        else:
            self.assertTrue(num_cases < num_levels)

    def test_doe_fail_analysis_error(self):
        problem = Problem(impl=impl)
        root = problem.root = Group()
        root.add('indep_var', IndepVarComp('x', val=1.0))
        root.add('const', IndepVarComp('c', val=2.0))

        fail_rank = 1  # raise exception from this rank
        root.add('mult', ExecComp4Test("y=c*x", fail_rank=fail_rank,
                  fails=[3,4]))

        root.connect('indep_var.x', 'mult.x')
        root.connect('const.c', 'mult.c')

        num_levels = 25
        problem.driver = FullFactorialDriver(num_levels=num_levels,
                                             num_par_doe=self.N_PROCS)
        problem.driver.add_desvar('indep_var.x',
                                  lower=1.0, upper=float(num_levels))
        problem.driver.add_objective('mult.y')

        problem.driver.add_recorder(InMemoryRecorder())

        problem.setup(check=False)

        problem.run()

        num_cases = len(problem.driver.recorders[0].iters)
        if MPI:
            lens = problem.comm.allgather(num_cases)
            self.assertEqual(sum(lens), 25)
        else:
            self.assertEqual(num_cases, 25)

        nfails = 0
        for data in problem.driver.recorders[0].iters:
            data['unknowns'] = dict(data['unknowns'])
            if data['success']:
                self.assertEqual(data['unknowns']['indep_var.x']*2.0,
                                 data['unknowns']['mult.y'])
            else:
                nfails += 1

        if MPI:
            if self.comm.rank == fail_rank:
                self.assertEqual(nfails, 2)
            else:
                self.assertEqual(nfails, 0)
        else:
            self.assertEqual(nfails, 2)


class LBParallelDOETestCase(MPITestCase):

    N_PROCS = 5

    def test_load_balanced_doe(self):

        problem = Problem(impl=impl)
        root = problem.root = Group()
        root.add('indep_var', IndepVarComp('x', val=1.0))
        root.add('const', IndepVarComp('c', val=2.0))
        root.add('mult', ExecComp4Test("y=c*x"))

        root.connect('indep_var.x', 'mult.x')
        root.connect('const.c', 'mult.c')

        num_levels = 25
        problem.driver = FullFactorialDriver(num_levels=num_levels,
                                       num_par_doe=self.N_PROCS,
                                       load_balance=True)
        problem.driver.add_desvar('indep_var.x',
                                  lower=1.0, upper=float(num_levels))
        problem.driver.add_objective('mult.y')

        problem.driver.add_recorder(InMemoryRecorder())

        problem.setup(check=False)
        problem.run()

        for data in problem.driver.recorders[0].iters:
            data['unknowns'] = dict(data['unknowns'])
            self.assertEqual(data['unknowns']['indep_var.x']*2.0,
                             data['unknowns']['mult.y'])

        num_cases = len(problem.driver.recorders[0].iters)
        if MPI:
            lens = problem.comm.allgather(num_cases)
            self.assertEqual(sum(lens), num_levels)
        else:
            self.assertEqual(num_cases, num_levels)

    def test_load_balanced_doe_crit_fail(self):

        problem = Problem(impl=impl)
        root = problem.root = Group()
        root.add('indep_var', IndepVarComp('x', val=1.0))
        root.add('const', IndepVarComp('c', val=2.0))

        fail_rank = 1  # raise exception from this rank


        root.add('mult', ExecComp4Test("y=c*x", fail_rank=fail_rank,
<<<<<<< HEAD
                 fails=[1], fail_hard=True))
=======
                 fails=[3], fail_hard=True))
>>>>>>> a29a9412

        root.connect('indep_var.x', 'mult.x')
        root.connect('const.c', 'mult.c')

        num_levels = 25
        problem.driver = FullFactorialDriver(num_levels=num_levels,
                                       num_par_doe=self.N_PROCS,
                                       load_balance=True)
        problem.driver.add_desvar('indep_var.x',
                                  lower=1.0, upper=float(num_levels))
        problem.driver.add_objective('mult.y')

        problem.driver.add_recorder(InMemoryRecorder())

        problem.setup(check=False)
        problem.run()

        nfail = 0
        nsucc = 0
        for data in problem.driver.recorders[0].iters:
            data['unknowns'] = dict(data['unknowns'])
            if data['success']:
                self.assertEqual(data['unknowns']['indep_var.x']*2.0,
                                 data['unknowns']['mult.y'])
                nsucc += 1
            else:
                nfail += 1

        num_cases = len(problem.driver.recorders[0].iters)

        # in load balanced mode, we can't really predict how many cases
        # will actually run before we terminate, so just check to see if
        # we at least have less than the full set we'd have if nothing
        # went wrong.
        if MPI:
            lens = problem.comm.allgather(num_cases)
            self.assertTrue(sum(lens) < num_levels,
                    "Cases run (%d) should be less than total cases (%d)" %
                    (sum(lens), num_levels))
        else:
            self.assertTrue(num_cases < num_levels)
            self.assertEqual(nfail, 0) # hard failure cases are not saved

    def test_load_balanced_doe_soft_fail(self):

        problem = Problem(impl=impl)
        root = problem.root = Group()
        root.add('indep_var', IndepVarComp('x', val=1.0))
        root.add('const', IndepVarComp('c', val=2.0))

        if MPI:
            fail_rank = 1  # raise exception from this rank
        else:
            fail_rank = 0

        fail_idxs = [3,4,5]
        root.add('mult', ExecComp4Test("y=c*x", fail_rank=fail_rank,
                 fails=fail_idxs))

        root.connect('indep_var.x', 'mult.x')
        root.connect('const.c', 'mult.c')

        num_levels = 25
        problem.driver = FullFactorialDriver(num_levels=num_levels,
                                       num_par_doe=self.N_PROCS,
                                       load_balance=True)
        problem.driver.add_desvar('indep_var.x',
                                  lower=1.0, upper=float(num_levels))
        problem.driver.add_objective('mult.y')

        problem.driver.add_recorder(InMemoryRecorder())

        problem.setup(check=False)
        problem.run()

        num_cases = len(problem.driver.recorders[0].iters)

        if MPI and self.comm.rank > 0:
            self.assertEqual(num_cases, 0)
        else:
            self.assertEqual(num_cases, num_levels)

        nfails = 0
        cases_in_fail_rank = 0
        for data in problem.driver.recorders[0].iters:
            data['unknowns'] = dict(data['unknowns'])
            if data['success']:
                self.assertEqual(data['unknowns']['indep_var.x']*2.0,
                                 data['unknowns']['mult.y'])
            else:
                nfails += 1
            if data['unknowns']['mult.case_rank'] == fail_rank:
                cases_in_fail_rank += 1

        if self.comm.rank == 0:
            # FIXME: for now, all cases get sent back to the master process (0),
            # even when recorders are parallel.

            # there's a chance that the fail rank didn't get enough
            # cases to actually fail 3 times, so we need to check
            # how many cases it actually got.

            if cases_in_fail_rank > 5:
                self.assertEqual(nfails, 3)
            elif cases_in_fail_rank > 4:
                self.assertEqual(nfails, 2)
            elif cases_in_fail_rank > 3:
                self.assertEqual(nfails, 1)
            else:
                self.assertEqual(nfails, 0)
        else:
            self.assertEqual(nfails, 0)

class LBParallelDOETestCase6(MPITestCase):

    N_PROCS = 6

    def test_load_balanced_doe(self):

        problem = Problem(impl=impl)
        root = problem.root = Group()
        root.add('indep_var', IndepVarComp('x', val=1.0))
        root.add('const', IndepVarComp('c', val=2.0))
        root.add('mult', ExecComp4Test("y=c*x"))

        root.connect('indep_var.x', 'mult.x')
        root.connect('const.c', 'mult.c')

        num_levels = 25
        problem.driver = FullFactorialDriver(num_levels=num_levels,
                                       num_par_doe=self.N_PROCS,
                                       load_balance=True)
        problem.driver.add_desvar('indep_var.x',
                                  lower=1.0, upper=float(num_levels))
        problem.driver.add_objective('mult.y')

        problem.driver.add_recorder(InMemoryRecorder())

        problem.setup(check=False)
        problem.run()

        for data in problem.driver.recorders[0].iters:
            data['unknowns'] = dict(data['unknowns'])
            self.assertEqual(data['unknowns']['indep_var.x']*2.0,
                             data['unknowns']['mult.y'])

        num_cases = len(problem.driver.recorders[0].iters)
        if MPI:
            lens = problem.comm.allgather(num_cases)
            self.assertEqual(sum(lens), num_levels)
        else:
            self.assertEqual(num_cases, num_levels)

if __name__ == '__main__':
    from openmdao.test.mpi_util import mpirun_tests
    mpirun_tests()<|MERGE_RESOLUTION|>--- conflicted
+++ resolved
@@ -220,11 +220,7 @@
 
 
         root.add('mult', ExecComp4Test("y=c*x", fail_rank=fail_rank,
-<<<<<<< HEAD
                  fails=[1], fail_hard=True))
-=======
-                 fails=[3], fail_hard=True))
->>>>>>> a29a9412
 
         root.connect('indep_var.x', 'mult.x')
         root.connect('const.c', 'mult.c')
