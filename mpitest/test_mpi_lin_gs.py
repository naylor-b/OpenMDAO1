--- conflicted
+++ resolved
@@ -8,21 +8,14 @@
 from openmdao.solvers.ln_gauss_seidel import LinearGaussSeidel
 from openmdao.test.mpiunittest import MPITestCase
 from openmdao.test.simplecomps import FanOutGrouped, FanInGrouped
-<<<<<<< HEAD
 from openmdao.core.mpiwrap import MPI, MultiProcFailCheck
-=======
 from openmdao.test.testutil import assert_rel_error
->>>>>>> 13192fd5
 
 if MPI:
     from openmdao.core.petscimpl import PetscImpl as impl
 else:
     from openmdao.core.basicimpl import BasicImpl as impl
-<<<<<<< HEAD
 
-from openmdao.test.testutil import assert_rel_error
-=======
->>>>>>> 13192fd5
 
 class MPITests1(MPITestCase):
 
@@ -41,27 +34,16 @@
         unknown_list = ['sub.comp2.y', "sub.comp3.y"]
 
         J = top.calc_gradient(param_list, unknown_list, mode='fwd', return_format='dict')
-<<<<<<< HEAD
-        print J
-        if not MPI or self.comm.rank == 0:
-            assert_rel_error(self, J['sub.comp2.y']['p.x'][0][0], -6.0, 1e-6)
-            #assert_rel_error(self, J['sub.comp3.y']['p.x'][0][0], 15.0, 1e-6)
-
-        J = top.calc_gradient(param_list, unknown_list, mode='rev', return_format='dict')
-        print 'J2',J
-        if not MPI or self.comm.rank == 1:
-            #assert_rel_error(self, J['sub.comp2.y']['p.x'][0][0], -6.0, 1e-6)
-            assert_rel_error(self, J['sub.comp3.y']['p.x'][0][0], 15.0, 1e-6)
-=======
+        #J = top.root.get_combined_J(J)
         print(J)
         assert_rel_error(self, J['sub.comp2.y']['p.x'][0][0], -6.0, 1e-6)
         assert_rel_error(self, J['sub.comp3.y']['p.x'][0][0], 15.0, 1e-6)
 
-        #J = top.calc_gradient(param_list, unknown_list, mode='rev', return_format='dict')
-        #print(J)
-        #assert_rel_error(self, J['sub.comp2.y']['p.x'][0][0], -6.0, 1e-6)
-        #assert_rel_error(self, J['sub.comp3.y']['p.x'][0][0], 15.0, 1e-6)
->>>>>>> 13192fd5
+        J = top.calc_gradient(param_list, unknown_list, mode='rev', return_format='dict')
+        #J = top.root.get_combined_J(J)
+        print('j2',J)
+        assert_rel_error(self, J['sub.comp2.y']['p.x'][0][0], -6.0, 1e-6)
+        assert_rel_error(self, J['sub.comp3.y']['p.x'][0][0], 15.0, 1e-6)
 
     def test_fan_in_grouped(self):
 
@@ -74,7 +56,6 @@
 
         param_list = ['p1.x1', 'p2.x2']
         unknown_list = ['comp3.y']
-<<<<<<< HEAD
 
         J = top.calc_gradient(param_list, unknown_list, mode='fwd', return_format='dict')
         assert_rel_error(self, J['comp3.y']['p1.x1'][0][0], -6.0, 1e-6)
@@ -84,17 +65,6 @@
         assert_rel_error(self, J['comp3.y']['p1.x1'][0][0], -6.0, 1e-6)
         assert_rel_error(self, J['comp3.y']['p2.x2'][0][0], 35.0, 1e-6)
 
-=======
-
-        J = top.calc_gradient(param_list, unknown_list, mode='fwd', return_format='dict')
-        assert_rel_error(self, J['comp3.y']['p1.x1'][0][0], -6.0, 1e-6)
-        assert_rel_error(self, J['comp3.y']['p2.x2'][0][0], 35.0, 1e-6)
-
-        J = top.calc_gradient(param_list, unknown_list, mode='rev', return_format='dict')
-        assert_rel_error(self, J['comp3.y']['p1.x1'][0][0], -6.0, 1e-6)
-        assert_rel_error(self, J['comp3.y']['p2.x2'][0][0], 35.0, 1e-6)
-
->>>>>>> 13192fd5
 if __name__ == '__main__':
     from openmdao.test.mpiunittest import mpirun_tests
     mpirun_tests()