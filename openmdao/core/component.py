--- conflicted
+++ resolved
@@ -353,12 +353,9 @@
                     yield (of, wrt), meta, typ
 
     def _check_partials_meta(self, key, meta):
-<<<<<<< HEAD
-        """Check a given partial derivative and metadata for the correct shapes.
-=======
         """
         Check a given partial derivative and metadata for the correct shapes.
->>>>>>> 90e18cf8
+        """
 
         Parameters
         ----------
