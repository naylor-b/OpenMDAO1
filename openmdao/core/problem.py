""" OpenMDAO Problem class defintion."""

from __future__ import print_function

import os
import sys
import json
import warnings
import traceback
from collections import OrderedDict
from itertools import chain
from six import iteritems, itervalues
from six.moves import cStringIO

import networkx as nx
import numpy as np

from openmdao.core.system import System
from openmdao.core.group import Group
from openmdao.core.component import Component
from openmdao.core.parallel_group import ParallelGroup
from openmdao.core.parallel_fd_group import ParallelFDGroup
from openmdao.core.basic_impl import BasicImpl
from openmdao.core._checks import check_connections, _both_names
from openmdao.core.driver import Driver
from openmdao.core.mpi_wrap import MPI, under_mpirun, debug
from openmdao.core.relevance import Relevance

from openmdao.components.indep_var_comp import IndepVarComp
from openmdao.solvers.scipy_gmres import ScipyGMRES
from openmdao.solvers.ln_direct import DirectSolver
from openmdao.solvers.ln_gauss_seidel import LinearGaussSeidel

from openmdao.units.units import get_conversion_tuple
from openmdao.util.string_util import get_common_ancestor, nearest_child, name_relative_to
from openmdao.util.graph import plain_bfs
from openmdao.util.options import OptionsDictionary

force_check = os.environ.get('OPENMDAO_FORCE_CHECK_SETUP')
trace = os.environ.get('OPENMDAO_TRACE')


class _ProbData(object):
    """
    A container for Problem level data that is needed by subsystems
    and VecWrappers.
    """
    def __init__(self):
        self.top_lin_gs = False
        self.in_complex_step = False


class Problem(object):
    """ The Problem is always the top object for running an OpenMDAO
    model.

    Args
    ----
    root : `Group`, optional
        The top-level `Group` for the `Problem`.  If not specified, a default
        `Group` will be created

    driver : `Driver`, optional
        The top-level `Driver` for the `Problem`.  If not specified, a default
        "Run Once" `Driver` will be used

    impl : `BasicImpl` or `PetscImpl`, optional
        The vector and data transfer implementation for the `Problem`.
        For parallel processing support using MPI, `PetscImpl` is required.
        If not specified, the default `BasicImpl` will be used.

    comm : an MPI communicator (real or fake), optional
        A communicator that can be used for distributed operations when running
        under MPI. If not specified, the default "COMM_WORLD" will be used.
    """

    def __init__(self, root=None, driver=None, impl=None, comm=None):
        super(Problem, self).__init__()
        self.root = root
        self._probdata = _ProbData()

        if MPI:
            from openmdao.core.petsc_impl import PetscImpl
            if impl != PetscImpl:
                raise ValueError("To run under MPI, the impl for a Problem must be PetscImpl.")

        if impl is None:
            self._impl = BasicImpl
        else:
            self._impl = impl

        self.comm = comm

        if driver is None:
            self.driver = Driver()
        else:
            self.driver = driver

        self.pathname = ''


    def __getitem__(self, name):
        """Retrieve unflattened value of named unknown or unconnected
        param variable from the root system.

        Args
        ----
        name : str
             The name of the variable.

        Returns
        -------
        The unflattened value of the given variable.
        """
        if name in self.root.unknowns:
            return self.root.unknowns[name]
        elif name in self.root.params:
            return self.root.params[name]
        elif name in self.root._sysdata.to_abs_pnames:
            for p in self.root._sysdata.to_abs_pnames[name]:
                return self._rec_get_param(p)
        elif name in self._dangling:
            for p in self._dangling[name]:
                return self._rec_get_param(p)
        else:
            raise KeyError("Variable '%s' not found." % name)

    def _rec_get_param(self, absname):
        parts = absname.rsplit('.', 1)
        if len(parts) == 1:
            return self.root.params[absname]
        else:
            grp = self.root._subsystem(parts[0])
            return grp.params[parts[1]]

    def __setitem__(self, name, val):
        """Sets the given value into the appropriate `VecWrapper`.
        'name' is assumed to be a promoted name.

        Args
        ----
        name : str
             The promoted name of the variable to set into the
             unknowns vector, or into params vectors if the params are
             unconnected.
        """
        if name in self.root.unknowns:
            self.root.unknowns[name] = val
        elif name in self._dangling:
            for p in self._dangling[name]:
                parts = p.rsplit('.', 1)
                if len(parts) == 1:
                    self.root.params[p] = val
                else:
                    grp = self.root._subsystem(parts[0])
                    grp.params[parts[1]] = val
        else:
            raise KeyError("Variable '%s' not found." % name)

    def _setup_connections(self, params_dict, unknowns_dict):
        """Generate a mapping of absolute param pathname to the pathname
        of its unknown.

        Args
        ----

        params_dict : OrderedDict
            A dict of parameter metadata for the whole `Problem`.

        unknowns_dict : OrderedDict
            A dict of unknowns metadata for the whole `Problem`.

        """
        to_prom_name = self._probdata.to_prom_name

        # Get all explicit connections (stated with absolute pathnames)
        connections = self.root._get_explicit_connections()

        # get set of promoted params that are not *implicitly* connected
        # to anything, and add all implicit connections to the connections dict.
        prom_noconns = self._add_implicit_connections(connections)

        input_graph = nx.DiGraph()
        self._dangling = {}

        to_abs_pnames = self.root._sysdata.to_abs_pnames

        usrcs = set()

        # resolve any input to input connections
        for tgt, srcs in iteritems(connections):
            for src, idxs in srcs:
                input_graph.add_edge(src, tgt, idxs=idxs)
                if src in unknowns_dict:
                    usrcs.add(src)

        for prom, plist in iteritems(to_abs_pnames):
            input_graph.add_nodes_from(plist)
            if prom in prom_noconns:
                # include connections in the graph due to multiple params that
                # are promoted to the same name
                start = plist[0]
                input_graph.add_edges_from(((start,p) for p in plist[1:]),
                                           idxs=None)

        newconns = {}
        # loop over srcs that are unknowns
        for src in usrcs:
            newconns[src] = None
            src_idxs = {src:None}
            # walk depth first from each unknown src to each connected input,
            # updating src_indices if necessary
            for s, t in nx.dfs_edges(input_graph, src):
                tidxs = input_graph[s][t]['idxs']
                sidxs = src_idxs[s]

                if tidxs is None:
                    tidxs = sidxs
                elif sidxs is not None:
                    tidxs = np.array(sidxs)[tidxs]

                src_idxs[t] = tidxs

                if t in newconns:
                    newconns[t].append((src, tidxs))
                else:
                    newconns[t] = [(src, tidxs)]

        self._input_inputs = {}

        # now all nodes that are downstream of an unknown source have been
        # marked.  Anything left must be an input that is either dangling or
        # upstream of an input that does have an unknown source.
        for node in input_graph.nodes_iter():
            # only look at unmarked nodes that have 0 in_degree
            if node not in newconns and len(input_graph.pred[node]) == 0:
                nosrc = [node]
                # walk dfs from this input 'src' node until we hit a param
                # that has an unknown src
                for s, t in nx.dfs_edges(input_graph, node):
                    if t in newconns:  # found param with unknown src
                        src = newconns[t][0][0]
                        # connect the unknown src to all of the inputs connected
                        # to the current node that have no unknown src
                        for n in nosrc:
                            newconns[n] = [(src, None)]
                        break
                    else:
                        nosrc.append(t)
                else: # didn't find an unknown src, so must be dangling
                    set_nosrc = set(nosrc)
                    for n in nosrc:
                        self._dangling[to_prom_name[n]] = set_nosrc
                        self._input_inputs[n] = nosrc

        # connections must be in order across processes, so use an OrderedDict
        # and sort targets before adding them
        connections = OrderedDict()
        for tgt, srcs in sorted(newconns.items()):
            if srcs is not None:
                if len(srcs) > 1:
                    src_names = (n for n, idx in srcs)
                    self._setup_errors.append("Target '%s' is connected to "
                                              "multiple unknowns: %s" %
                                               (tgt, sorted(src_names)))
                connections[tgt] = srcs[0]

        return connections

    def _check_input_diffs(self, connections, params_dict, unknowns_dict):
        """For all sets of connected inputs, find any differences in units
        or initial value.
        """
        # loop over all dangling inputs
        for tgt, connected_inputs in iteritems(self._input_inputs):

            # figure out if any connected inputs have different initial
            # values or different units
            tgt_idx = connected_inputs.index(tgt)
            units = [params_dict[n].get('units') for n in connected_inputs]
            vals = [params_dict[n]['val'] for n in connected_inputs]

            diff_units = []

            for i, u in enumerate(units):
                if i != tgt_idx and u != units[tgt_idx]:
                    if units[tgt_idx] is None:
                        sname, s = connected_inputs[i], u
                        tname, t = connected_inputs[tgt_idx], units[tgt_idx]
                    else:
                        sname, s = connected_inputs[tgt_idx], units[tgt_idx]
                        tname, t = connected_inputs[i], u

                    diff_units.append((connected_inputs[i], u))

            if isinstance(vals[tgt_idx], np.ndarray):
                diff_vals = [(connected_inputs[i],v) for i,v in
                               enumerate(vals) if not
                                   (isinstance(v, np.ndarray) and
                                      v.shape==vals[tgt_idx].shape and
                                      (v==vals[tgt_idx]).all())]
            else:
                vtype = type(vals[tgt_idx])
                diff_vals = [(connected_inputs[i],v) for i,v in
                                 enumerate(vals) if vtype!=type(v) or
                                                      v!=vals[tgt_idx]]

            # if tgt has no unknown source, units MUST match, unless
            # one of them is None. At this point, connections contains
            # only unknown to input connections, so if the target is
            # in connections, it has an unknown source.

            if diff_units:
                filt = set([u for n,u in diff_units])
                if None in filt:
                    filt.remove(None)
                if filt:
                    proms = set([params_dict[item]['top_promoted_name'] \
                                 for item in connected_inputs])

                    # All params are promoted, so extra message for clarity.
                    if len(proms) == 1:
                        msg = "The following connected inputs are promoted to " + \
                            "'%s', but have different units" % proms.pop()
                    else:
                        msg = "The following connected inputs have no source and different " + \
                              "units"

                    msg += ": %s." % sorted([(tgt, params_dict[tgt].get('units'))] + \
                                            diff_units)
                    correct_src = params_dict[connected_inputs[0]]['top_promoted_name']
                    msg += " Connect '%s' to a source (such as an IndepVarComp)" % correct_src + \
                           " with defined units."

                    self._setup_errors.append(msg)
            if diff_vals:
                msg = ("The following sourceless connected inputs have "
                       "different initial values: "
                       "%s.  Connect one of them to the output of "
                       "an IndepVarComp to ensure that they have the "
                       "same initial value." %
                       (sorted([(tgt,params_dict[tgt]['val'])]+
                                         diff_vals)))
                self._setup_errors.append(msg)

        # now check for differences in step_size, step_type, or form for
        # promoted inputs
        for promname, absnames in iteritems(self.root._sysdata.to_abs_pnames):
            if len(absnames) > 1:
                step_sizes, step_types, forms, types = {}, {}, {}, {}
                for name in absnames:
                    meta = self.root._params_dict[name]
                    ss = meta.get('step_size')
                    if ss is not None:
                        step_sizes[ss] = name
                    st = meta.get('step_type')
                    if st is not None:
                        step_types[st] = name
                    f = meta.get('form')
                    if f is not None:
                        forms[f] = name
                    t = meta.get('type')
                    if t is not None:
                        types[t] = name

                if len(step_sizes) > 1:
                    self._setup_errors.append("The following parameters have the same "
                                  "promoted name, '%s', but different "
                                  "'step_size' values: %s" % (promname,
                                  sorted([(v,k) for k,v in step_sizes.items()])))

                if len(step_types) > 1:
                    self._setup_errors.append("The following parameters have the same "
                                  "promoted name, '%s', but different "
                                  "'step_type' values: %s" % (promname,
                                 sorted([(v,k) for k,v in step_types.items()])))

                if len(forms) > 1:
                    self._setup_errors.append("The following parameters have the same "
                                  "promoted name, '%s', but different 'form' "
                                  "values: %s" % (promname,
                                      sorted([(v,k) for k,v in forms.items()])))

                if len(types) > 1:
                    self._setup_errors.append("The following parameters have the same "
                                  "promoted name, '%s', but different 'type' "
                                  "values: %s" % (promname,
                                      sorted([(v,k) for k,v in types.items()])))


    def _get_ubc_vars(self, connections):
        """Return a list of any connected inputs that are used before they
        are set by their connected unknowns.
        """
        # this is the order that each component would run in if executed
        # a single time from the root system.
        full_order = {s.pathname : i for i,s in
                     enumerate(self.root.subsystems(recurse=True))}

        ubcs = []
        for tgt, srcs in iteritems(connections):
            tsys = tgt.rsplit('.', 1)[0]
            ssys = srcs[0].rsplit('.', 1)[0]
            if full_order[ssys] > full_order[tsys]:
                ubcs.append(tgt)

        return ubcs

    def setup(self, check=True, out_stream=sys.stdout):
        """Performs all setup of vector storage, data transfer, etc.,
        necessary to perform calculations.

        Args
        ----
        check : bool, optional
            Check for potential issues after setup is complete (the default
            is True)

        out_stream : a file-like object, optional
            Stream where report will be written if check is performed.
        """
        self._setup_errors = []

        # if we modify the system tree, we'll need to call _init_sys_data,
        # _setup_variables and _setup_connections again
        tree_changed = False

        # call _setup_variables again if we change metadata
        meta_changed = False

        self._probdata = _ProbData()
        if isinstance(self.root.ln_solver, LinearGaussSeidel):
            self._probdata.top_lin_gs = True

        self.driver.root = self.root

        # Give every system an absolute pathname
        self.root._init_sys_data(self.pathname, self._probdata)

        # divide MPI communicators among subsystems
        self._setup_communicators()

        # Returns the parameters and unknowns metadata dictionaries
        # for the root, which has an entry for each variable contained
        # in any child of root. Metadata for each variable will contain
        # the name of the variable relative to that system, the absolute
        # name of the variable, any user defined metadata, and the value,
        # size and/or shape if known. For example:
        #  unknowns_dict['G1.G2.foo.v1'] = {
        #     'pathname' : 'G1.G2.foo.v1', # absolute path from the top
        #     'size' : 1,
        #     'shape' : 1,
        #     'val': 2.5,   # the initial value of that variable (if known)
        #  }
        params_dict, unknowns_dict = self.root._setup_variables()

        self._probdata.params_dict = params_dict
        self._probdata.unknowns_dict = unknowns_dict
        self._probdata.to_prom_name = self.root._sysdata.to_prom_name

        # collect all connections, both implicit and explicit from
        # anywhere in the tree, and put them in a dict where each key
        # is an absolute param name that maps to the absolute name of
        # a single source.
        connections = self._setup_connections(params_dict, unknowns_dict)
        self._probdata.connections = connections

        for tgt, (src, idxs) in iteritems(connections):
            tmeta = params_dict[tgt]
            if 'pass_by_obj' not in tmeta or not tmeta['pass_by_obj']:

                # Allow the user to omit the size of a parameter and pull
                # the size and shape from the connection source.
                if tmeta['shape'] == ():

                    smeta = unknowns_dict[src]

                    # Connected with src_indices specified
                    if idxs is not None:
                        size = len(idxs)
                        tmeta['shape'] = (size, )
                        tmeta['size'] = size
                        tmeta['val'] = smeta['val'][np.array(idxs)]

                    # Regular connection
                    else:
                        tmeta['shape'] = smeta['shape']
                        tmeta['size'] = smeta['size']
                        tmeta['val'] = smeta['val']

                # set src_indices into variable metadata
                if idxs is not None:
                    if isinstance(idxs, np.ndarray):
                        tmeta['src_indices'] = idxs
                    else:
                        tmeta['src_indices'] = np.array(idxs,
                                                  dtype=self._impl.idx_arr_type)

        # TODO: handle any automatic grouping of systems here...
        #       If we modify the system tree here, we'll have to call
        #       the full setup over again...

        if MPI:
            for s in self.root.components(recurse=True):
                # TODO: get rid of check for setup_distrib_idxs when we move to beta
                if hasattr(s, 'setup_distrib_idxs') or (
                         hasattr(s, 'setup_distrib') and (s.setup_distrib
                                                is not Component.setup_distrib)):
                    # component defines its own setup_distrib, so
                    # the metadata will change
                    meta_changed = True

        # All changes to the system tree or variable metadata
        # must be complete at this point.

        # if the system tree has changed, we have to redo the entire setup
        if tree_changed:
            return self.setup(check=check, out_stream=out_stream)
        elif meta_changed:
            params_dict, unknowns_dict = \
                self.root._setup_variables(compute_indices=True)

        # perform additional checks on connections
        # (e.g. for compatible types and shapes)
        self._setup_errors.extend(check_connections(connections, params_dict,
                                               unknowns_dict,
                                               self.root._sysdata.to_prom_name))

        # calculate unit conversions and store in param metadata
        self._setup_units(connections, params_dict, unknowns_dict)

        # propagate top level promoted names, unit conversions,
        # and connections down to all subsystems
        to_prom_name = self.root._sysdata.to_prom_name
        self._probdata.to_prom_name = to_prom_name

        for path, meta in iteritems(params_dict):
            # set top promoted name into var metadata
            meta['top_promoted_name'] = to_prom_name[path]

            # Check for dangling params that have no size or shape
            if path not in connections:
                if 'pass_by_obj' not in meta or not meta['pass_by_obj']:
                    if meta['shape'] == ():
                        self._setup_errors.append("Unconnected param '{}' is missing "
                                           "a shape or default value.".format(path))

        for path, meta in iteritems(unknowns_dict):
            meta['top_promoted_name'] = to_prom_name[path]

        # Given connection information, create mapping from system pathname
        # to the parameters that system must transfer data to
        param_owners = _assign_parameters(connections)

        pois = self.driver.desvars_of_interest()
        oois = self.driver.outputs_of_interest()

        self._driver_vois = set()
        for tup in chain(pois, oois):
            self._driver_vois.update(tup)

        # make sure pois and oois all refer to existing vars.
        # NOTE: all variables of interest (includeing POIs) must exist in
        #      the unknowns dict
        promoted_unknowns = self.root._sysdata.to_abs_uname

        parallel_p = False
        for vnames in pois:
            if len(vnames) > 1:
                parallel_p = True
            for v in vnames:
                if v not in promoted_unknowns:
                    raise NameError("Can't find param of interest '%s'." % v)

        parallel_u = False
        for vnames in oois:
            if len(vnames) > 1:
                parallel_u = True
            for v in vnames:
                if v not in promoted_unknowns:
                    raise NameError("Can't find quantity of interest '%s'." % v)

        mode = self._check_for_parallel_derivs(pois, oois, parallel_u, parallel_p)

        self._probdata.relevance = Relevance(self.root, params_dict,
                                             unknowns_dict, connections,
                                             pois, oois, mode)

        # perform auto ordering
        for s in self.root.subgroups(recurse=True, include_self=True):
            # set auto order if order not already set
            if not s._order_set:
                order = None
                broken_edges = None
                if self.comm.rank == 0:
                    order, broken_edges = s.list_auto_order()
                if MPI:
                    if trace:
                        debug("problem setup order bcast")
                    order, broken_edges = self.comm.bcast((order, broken_edges), root=0)
                    if trace:
                        debug("problem setup order bcast DONE")
                s.set_order(order)

                # Mark "head" of each broken edge
                for edge in broken_edges:
                    cname = edge[1]
                    head_sys = self.root
                    for name in cname.split('.'):
                        head_sys = getattr(head_sys, name)
                    head_sys._run_apply = True

        # report any differences in units or initial values for
        # sourceless connected inputs
        self._check_input_diffs(connections, params_dict, unknowns_dict)

        # If we perform fd on root and don't need derivatives in solvers, then we
        # don't have to allocate any deriv vectors.
        alloc_derivs = self.root.deriv_options['type'] == 'user'
        for sub in self.root.subgroups(recurse=True, include_self=True):
            alloc_derivs = alloc_derivs or sub.nl_solver.supports['uses_derivatives']

        # create VecWrappers for all systems in the tree.
        self.root._setup_vectors(param_owners, impl=self._impl, alloc_derivs=alloc_derivs)

        # Prepare Driver
        self.driver._setup()

        # get map of vars to VOI indices
        self._poi_indices, self._qoi_indices = self.driver._map_voi_indices()

        # Prepare Solvers
        for sub in self.root.subgroups(recurse=True, include_self=True):
            sub.nl_solver.setup(sub)
            sub.ln_solver.setup(sub)

        self._check_solvers()

        # Prep for case recording and record metadata
        self._start_recorders()

        if self._setup_errors:
            stream = cStringIO()
            stream.write("\nThe following errors occurred during setup:\n")
            for err in self._setup_errors:
                stream.write("%s\n" % err)
            raise RuntimeError(stream.getvalue())

        # Lock any restricted options in the options dictionaries.
        OptionsDictionary.locked = True

        # check for any potential issues
        if check or force_check:
            return self.check_setup(out_stream)

        return {}

    def cleanup(self):
        """ Clean up resources prior to exit. """
        self.driver.cleanup()
        self.root.cleanup()

    def _check_solvers(self):
        """ Search over all solvers and raise errors for unsupported
        configurations. These include:

        Raise an exception if we detect a LinearGaussSeidel
        solver and that group has either cycles or uniterated states.

        Raise an exception if a Newton solver is found under any system that
        is set to complex step.
        """

        # all states that have some maxiter>1 linear solver above them in the tree
        iterated_states = set()
        group_states = []

        has_iter_solver = {}
        for group in self.root.subgroups(recurse=True, include_self=True):
            try:
                has_iter_solver[group.pathname] = (group.ln_solver.options['maxiter'] > 1)
            except KeyError:

                # DirectSolver handles coupled derivatives without iteration
                if isinstance(group.ln_solver, DirectSolver):
                    has_iter_solver[group.pathname] = (True)

            # Look for nl solvers that require derivs under Complex Step.
            opt = group.deriv_options
            if opt['type'] == 'cs':

                # TODO: Support using complex step on a subsystem
                if group.name != '':
                    msg = "Complex step is currently not supported for groups"
                    msg += " other than root."
                    self._setup_errors.append(msg)

                # Complex Step, so check for deriv requirement in subsolvers
                for sub in self.root.subgroups(recurse=True, include_self=True):
                    if hasattr(sub.nl_solver, 'ln_solver'):
                        msg = "The solver in '{}' requires derivatives. We "
                        msg += "currently do not support complex step around it."
                        self._setup_errors.append(msg.format(sub.name))

            parts = group.pathname.split('.')
            for i in range(len(parts)):
                # if an ancestor solver iterates, we're ok
                if has_iter_solver['.'.join(parts[:i])]:
                    is_iterated_somewhere = True
                    break
            else:
                is_iterated_somewhere = False

            # if we're iterated at this level or somewhere above, then it's
            # ok if we have cycles or states.
            if is_iterated_somewhere:
                continue

            if isinstance(group.ln_solver, LinearGaussSeidel) and \
                                     group.ln_solver.options['maxiter'] == 1:
                # If group has a cycle and lings can't iterate, that's
                # an error if current lin solver or ancestor lin solver doesn't
                # iterate.
                graph = group._get_sys_graph()
                strong = [sorted(s) for s in nx.strongly_connected_components(graph)
                          if len(s) > 1]
                if strong:
                    self._setup_errors.append("Group '%s' has a LinearGaussSeidel "
                                   "solver with maxiter==1 but it contains "
                                   "cycles %s. To fix this error, change to "
                                   "a different linear solver, e.g. ScipyGMRES "
                                   "or PetscKSP, or increase maxiter (not "
                                   "recommended)."
                                   % (group.pathname, strong))

            states = [n for n,m in iteritems(group._unknowns_dict) if m.get('state')]
            if states:
                group_states.append((group, states))

                # this group has an iterative lin solver, so all states in it are ok
                if isinstance(group.ln_solver, DirectSolver) or \
                   group.ln_solver.options['maxiter'] > 1:
                    iterated_states.update(states)
                else:
                    # see if any states are in comps that have their own
                    # solve_linear method
                    for s in states:
                        if s not in iterated_states:
                            cname = s.rsplit('.', 1)[0]
                            comp = self.root
                            for name in cname.split('.'):
                                comp = getattr(comp, name)
                            if not _needs_iteration(comp):
                                iterated_states.add(s)

        for group, states in group_states:
            uniterated_states = [s for s in states if s not in iterated_states]

            # It's an error if we find states that don't have some
            # iterative linear solver as a parent somewhere in the tree, or they
            # don't live in a Component that defines its own solve_linear method.

            if uniterated_states:
                self._setup_errors.append("Group '%s' has a LinearGaussSeidel "
                               "solver with maxiter==1 but it contains "
                               "implicit states %s. To fix this error, "
                               "change to a different linear solver, e.g. "
                               "ScipyGMRES or PetscKSP, or increase maxiter "
                               "(not recommended)." %
                               (group.pathname, uniterated_states))

    def _check_dangling_params(self, out_stream=sys.stdout):
        """ Check for parameters that are not connected to a source/unknown.
        this includes ALL dangling params, both promoted and unpromoted.
        """
        to_prom_name = self.root._sysdata.to_prom_name

        dangling_params = sorted(set([
            to_prom_name[p] for p, m in iteritems(self.root._params_dict)
            if p not in self.root.connections
        ]))
        if dangling_params:
            print("\nThe following parameters have no associated unknowns:",
                  file=out_stream)
            for d in dangling_params:
                print(d, file=out_stream)

        return dangling_params

    def _check_mode(self, out_stream=sys.stdout):
        """ Adjoint vs Forward mode appropriateness """
        if self._calculated_mode != self.root._probdata.relevance.mode:
            print("\nSpecified derivative mode is '%s', but calculated mode is '%s'\n(based "
                  "on param size of %d and unknown size of %d)" % (self.root._probdata.relevance.mode,
                                                                   self._calculated_mode,
                                                                   self._p_length,
                                                                   self._u_length),
                  file=out_stream)

        return (self.root._probdata.relevance.mode, self._calculated_mode)

    def _check_no_unknown_comps(self, out_stream=sys.stdout):
        """ Check for components without unknowns. """
        nocomps = sorted([c.pathname for c in self.root.components(recurse=True,
                                                                   local=True)
                          if len(c.unknowns) == 0])
        if nocomps:
            print("\nThe following components have no unknowns:", file=out_stream)
            for n in nocomps:
                print(n, file=out_stream)

        return nocomps

    def _check_no_recorders(self, out_stream=sys.stdout):
        """ Check for no case recorder. """
        recorders = []
        recorders.extend(self.driver.recorders)
        for grp in self.root.subgroups(recurse=True, local=True,
                                       include_self=True):
            recorders.extend(grp.nl_solver.recorders)
            recorders.extend(grp.ln_solver.recorders)

        if not recorders:
            print("\nNo recorders have been specified, so no data will be saved.",
                  file=out_stream)

        return recorders

    def _check_no_connect_comps(self, out_stream=sys.stdout):
        """ Check for unconnected components. """
        conn_comps = set([t.rsplit('.', 1)[0]
                          for t in self.root.connections])
        conn_comps.update([s.rsplit('.', 1)[0]
                           for s, i in itervalues(self.root.connections)])
        noconn_comps = sorted([c.pathname
                               for c in self.root.components(recurse=True, local=True)
                               if c.pathname not in conn_comps])
        if noconn_comps:
            print("\nThe following components have no connections:", file=out_stream)
            for comp in noconn_comps:
                print(comp, file=out_stream)

        return noconn_comps

    def _check_mpi(self, out_stream=sys.stdout):
        """ Some simple MPI checks. """
        if under_mpirun():
            parr = True
            # Indicate that there are no parallel systems if user is running under MPI
            if self.comm.rank == 0:
                for grp in self.root.subgroups(recurse=True, include_self=True):
                    if (isinstance(grp, ParallelGroup) or
                        isinstance(grp, ParallelFDGroup)):
                        break
                else:
                    parr = False
                    print("\nRunning under MPI, but no ParallelGroups or ParallelFDGroups were found.",
                          file=out_stream)

                mincpu, maxcpu = self.root.get_req_procs()
                if maxcpu is not None and self.comm.size > maxcpu:
                    print("\nmpirun was given %d MPI processes, but the problem can only use %d" %
                          (self.comm.size, maxcpu))

                return (self.comm.size, maxcpu, parr)
        # or any ParalleGroups found when not running under MPI
        else:
            pargrps = []
            for grp in self.root.subgroups(recurse=True, include_self=True):
                if isinstance(grp, ParallelGroup):
                    print("\nFound ParallelGroup '%s', but not running under MPI." %
                          grp.pathname, file=out_stream)
                    pargrps.append(grp.pathname)
            return sorted(pargrps)

    def _check_graph(self, out_stream=sys.stdout):
        """ Check for cycles in group w/o solver. """
        cycles = []
        ooo = []

        for grp in self.root.subgroups(recurse=True, include_self=True):
            graph = grp._get_sys_graph()

            strong = [s for s in nx.strongly_connected_components(graph)
                      if len(s) > 1]

            if strong:
                relstrong = []
                for slist in strong:
                    relstrong.append([])
                    for s in slist:
                        relstrong[-1].append(nearest_child(grp.pathname, s))
                        # sort the cycle systems in execution order
                        subs = [s for s in grp._subsystems]
                        tups = sorted([(subs.index(s),s) for s in relstrong[-1]])
                        relstrong[-1] = [t[1] for t in tups]
                print("Group '%s' has the following cycles: %s" %
                          (grp.pathname, relstrong), file=out_stream)
                cycles.append(relstrong)

            # Components/Systems/Groups are not in the right execution order
            graph, _ = grp._break_cycles(grp.list_order(), graph)

            visited = set()
            out_of_order = {}
            for sub in itervalues(grp._subsystems):
                visited.add(sub.pathname)
                for u, v in nx.dfs_edges(graph, sub.pathname):
                    if v in visited:
                        out_of_order.setdefault(nearest_child(grp.pathname, v),
                                                set()).add(sub.pathname)

            if out_of_order:
                # scope ooo names to group
                for name in out_of_order:
                    out_of_order[name] = sorted([
                        nearest_child(grp.pathname, n) for n in out_of_order[name]
                    ])
                print("Group '%s' has the following out-of-order subsystems:" %
                      grp.pathname, file=out_stream)
                for n, subs in iteritems(out_of_order):
                    print("   %s should run after %s" % (n, subs), file=out_stream)
                ooo.append((grp.pathname, list(iteritems(out_of_order))))
                print("Auto ordering would be: %s" % grp.list_auto_order()[0],
                      file=out_stream)

        return (cycles, sorted(ooo))

    def _check_gmres_under_mpi(self, out_stream=sys.stdout):
        """ warn when using ScipyGMRES solver under MPI.
        """
        if under_mpirun():
            has_parallel = False
            for s in self.root.subgroups(recurse=True, include_self=True):
                if isinstance(s, ParallelGroup):
                    has_parallel = True
                    break

            if has_parallel and isinstance(self.root.ln_solver, ScipyGMRES):
                print("\nScipyGMRES is being used under MPI. Problems can arise "
                      "if a variable of interest (param/objective/constraint) "
                      "does not exist in all MPI processes.", file=out_stream)

    def _check_ubcs(self, out_stream=sys.stdout):
        ubcs = self._get_ubc_vars(self.root.connections)
        if ubcs:
            print("\nThe following params are connected to unknowns that are "
                  "updated out of order, so their initial values may contain "
                  "uninitialized unknown values: %s" % ubcs, file=out_stream)
        return ubcs

    def _check_unmarked_pbos(self, out_stream=sys.stdout):
        pbos = []
        for comp in self.root.components(recurse=True, include_self=True):
            if comp._pbo_warns:
                pbos.append((comp.pathname, comp._pbo_warns))

        if pbos:
            print("\nThe following variables are not differentiable but were "
                  "not labeled by the user as pass_by_obj:", file=out_stream)
            for cname, pbo_warns in sorted(pbos, key=lambda x: x[0]):
                for vname, val in pbo_warns:
                    print("%s: type %s" % ('.'.join((cname, vname)),
                          type(val).__name__), file=out_stream)

        return pbos

    def _check_relevant_pbos(self, out_stream=sys.stdout):
        """ Warn if any pass_by_object variables are in any relevant set if
        top driver requires derivatives."""

        # Only warn if we are taking gradients across model with a pbo
        # variable.
        if self.driver.__class__ is Driver or \
           self.driver.supports['gradients'] is False or \
           self.root.deriv_options['type'] is not 'user':
            return []

        vec = self.root.unknowns
        pbos = [var for var in vec if vec.metadata(var).get('pass_by_obj')]

        rels = set()
        for key, rel in iteritems(self._probdata.relevance.relevant):
            rels.update(rel)

        rel_pbos = rels.intersection(pbos)
        if rel_pbos:
            rel_conns = []

            for src in rel_pbos:
                # Find target(s) and print whole relevant connection
                for tgt, src_tuple in iteritems(self.root.connections):
                    if src_tuple[0] == src and tgt in rels:
                        rel_conns.append((src, tgt))

            if rel_conns:
                print("\nThe following relevant connections are marked as pass_by_obj:",
                      file=out_stream)
                for src, tgt in rel_conns:
                    val = vec[src]
                    print("%s -> %s: type %s" % (src, tgt, type(val).__name__),
                          file=out_stream)
            else:
                print("\nThe following pass_by_obj variables are relevant to "
                      "a derivative calculation:", sorted(rel_pbos))

            print("\nYour driver requires a gradient across a model with pass_by_obj "
                  "connections. We strongly recommend either setting the root "
                  "deriv_options 'type' to 'fd', or isolating the pass_by_obj "
                  "connection into a Group and setting its deriv_options 'type' "
                  "to 'fd'.",
                  file=out_stream)

        return list(rel_pbos)

    def check_setup(self, out_stream=sys.stdout):
        """Write a report to the given stream indicating any potential problems
        found with the current configuration of this ``Problem``.

        Args
        ----
        out_stream : a file-like object, optional
            Stream where report will be written.
        """
        print("##############################################", file=out_stream)
        print("Setup: Checking for potential issues...", file=out_stream)

        results = {}  # dict of results for easier testing
        results['recorders'] = self._check_no_recorders(out_stream)
        results['mpi'] = self._check_mpi(out_stream)
        results['dangling_params'] = self._check_dangling_params(out_stream)
        results['mode'] = self._check_mode(out_stream)
        results['no_unknown_comps'] = self._check_no_unknown_comps(out_stream)
        results['no_connect_comps'] = self._check_no_connect_comps(out_stream)
        results['cycles'], results['out_of_order'] = self._check_graph(out_stream)
        results['ubcs'] = self._check_ubcs(out_stream)
        results['solver_issues'] = self._check_gmres_under_mpi(out_stream)
        results['unmarked_pbos'] = self._check_unmarked_pbos(out_stream)
        results['relevant_pbos'] = self._check_relevant_pbos(out_stream)

        # TODO: Incomplete optimization driver configuration
        # TODO: Parallelizability for users running serial models
        # TODO: io state of recorder-specific files?

        # loop over subsystems and let them add any specific checks to the stream
        for s in self.root.subsystems(recurse=True, local=True, include_self=True):
            stream = cStringIO()
            s.check_setup(out_stream=stream)
            content = stream.getvalue()
            if content:
                print("%s:\n%s\n" % (s.pathname, content), file=out_stream)
                results["@%s" % s.pathname] = content

        print("\nSetup: Check complete.", file=out_stream)
        print("##############################################\n", file=out_stream)

        return results

    def pre_run_check(self):
        """ Last chance for some checks. The checks that should be performed
        here are those that would generate a cryptic error message. We can
        raise a readable error for the user."""

<<<<<<< HEAD
        # New message if you forget to run setup first.
        if not self.root.deriv_options.locked:
            msg = "setup() must be called before running the model."
=======
        # New message if you forget to run setup first, or if you assign a
        # new ln or nl solver and forget to run setup.
        if not self.root.fd_options.locked:
            msg = "Before running the model, setup() must be called. If " + \
                 "the configuration has changed since it was called, then " + \
                 "setup must be called again before running the model."
>>>>>>> 63930150
            raise RuntimeError(msg)

    def run(self):
        """ Runs the Driver in self.driver. """
        self.pre_run_check()
        if self.root.is_active():
            self.driver.run(self)

            # if we're running under MPI, ensure that all of the processes
            # are finished in order to ensure that scripting code outside of
            # Problem doesn't attempt to access variables or files that have
            # not finished updating.  This can happen with FileRef vars and
            # potentially other pass_by_obj variables.
            if MPI:
                if trace: debug("waiting on problem run() comm.barrier")
                self.root.comm.barrier()
                if trace: debug("problem run() comm.barrier DONE")

    def run_once(self):
        """ Execute run_once in the driver, executing the model at the
        the current design point. """
        self.pre_run_check()
        root = self.root
        driver = self.driver
        if root.is_active():
            driver.run_once(self)

            # Make sure our residuals are up-to-date
            with root._dircontext:
                root.apply_nonlinear(root.params, root.unknowns, root.resids,
                                     metadata=driver.metadata)

            # if we're running under MPI, ensure that all of the processes
            # are finished in order to ensure that scripting code outside of
            # Problem doesn't attempt to access variables or files that have
            # not finished updating.  This can happen with FileRef vars and
            # potentially other pass_by_obj variables.
            if MPI:
                if trace: debug("waiting on problem run() comm.barrier")
                root.comm.barrier()
                if trace: debug("problem run() comm.barrier DONE")

    def _mode(self, mode, indep_list, unknown_list):
        """ Determine the mode based on precedence. The mode in `mode` is
        first. If that is 'auto', then the mode in root.ln_options takes
        precedence. If that is 'auto', then mode is determined by the width
        of the independent variable and quantity space."""

        self._p_length = 0
        self._u_length = 0
        uset = set()
        for unames in unknown_list:
            if isinstance(unames, tuple):
                uset.update(unames)
            else:
                uset.add(unames)
        pset = set()
        for pnames in indep_list:
            if isinstance(pnames, tuple):
                pset.update(pnames)
            else:
                pset.add(pnames)

        to_prom_name = self.root._sysdata.to_prom_name

        for path, meta in chain(iteritems(self.root._unknowns_dict),
                                iteritems(self.root._params_dict)):
            prom_name = to_prom_name[path]
            if prom_name in uset:
                self._u_length += meta['size']
                uset.remove(prom_name)
            if prom_name in pset:
                self._p_length += meta['size']
                pset.remove(prom_name)

        if uset:
            raise RuntimeError("Can't determine size of unknowns %s." % list(uset))
        if pset:
            raise RuntimeError("Can't determine size of params %s." % list(pset))

        # Choose mode based on size
        if self._p_length > self._u_length:
            self._calculated_mode = 'rev'
        else:
            self._calculated_mode = 'fwd'

        if mode == 'auto':
            mode = self.root.ln_solver.options['mode']
            if mode == 'auto':
                mode = self._calculated_mode

        return mode

    def calc_gradient(self, indep_list, unknown_list, mode='auto',
                      return_format='array', dv_scale=None, cn_scale=None,
                      sparsity=None):
        """ Returns the gradient for the system that is specified in
        self.root. This function is used by the optimizer but also can be
        used for testing derivatives on your model.

        Args
        ----
        indep_list : iter of strings
            Iterator of independent variable names that derivatives are to
            be calculated with respect to. All params must have a IndepVarComp.

        unknown_list : iter of strings
            Iterator of output or state names that derivatives are to
            be calculated for. All must be valid unknowns in OpenMDAO.

        mode : string, optional
            Deriviative direction, can be 'fwd', 'rev', 'fd', or 'auto'.
            Default is 'auto', which uses mode specified on the linear solver
            in root.

        return_format : string, optional
            Format for the derivatives, can be 'array' or 'dict'.

        dv_scale : dict, optional
            Dictionary of driver-defined scale factors on the design variables.

        cn_scale : dict, optional
            Dictionary of driver-defined scale factors on the constraints.

        sparsity : dict, optional
            Dictionary that gives the relevant design variables for each
            constraint. This option is only supported in the `dict` return
            format.

        Returns
        -------
        ndarray or dict
            Jacobian of unknowns with respect to params.
        """
        if mode not in ['auto', 'fwd', 'rev', 'fd']:
            msg = "mode must be 'auto', 'fwd', 'rev', or 'fd'"
            raise ValueError(msg)

        if return_format not in ['array', 'dict']:
            msg = "return_format must be 'array' or 'dict'"
            raise ValueError(msg)

        with self.root._dircontext:
            # Either analytic or finite difference
            if mode == 'fd' or self.root.deriv_options['type'] is not 'user':
                return self._calc_gradient_fd(indep_list, unknown_list,
                                              return_format, dv_scale=dv_scale,
                                              cn_scale=cn_scale, sparsity=sparsity)
            else:
                return self._calc_gradient_ln_solver(indep_list, unknown_list,
                                                     return_format, mode,
                                                     dv_scale=dv_scale,
                                                     cn_scale=cn_scale,
                                                     sparsity=sparsity)

    def _calc_gradient_fd(self, indep_list, unknown_list, return_format,
                          dv_scale=None, cn_scale=None, sparsity=None):
        """ Returns the finite differenced gradient for the system that is
        specified in self.root.

        Args
        ----
        indep_list : iter of strings
            Iterator of independent variable names that derivatives are to
            be calculated with respect to. All params must have a IndepVarComp.

        unknown_list : iter of strings
            Iterator of output or state names that derivatives are to
            be calculated for. All must be valid unknowns in OpenMDAO.

        return_format : string
            Format for the derivatives, can be 'array' or 'dict'.

        dv_scale : dict, optional
            Dictionary of driver-defined scale factors on the design variables.

        cn_scale : dict, optional
            Dictionary of driver-defined scale factors on the constraints.

        sparsity : dict, optional
            Dictionary that gives the relevant design variables for each
            constraint. This option is only supported in the `dict` return
            format.

        Returns
        -------
        ndarray or dict
            Jacobian of unknowns with respect to params.
        """
        root = self.root
        unknowns = root.unknowns
        params = root.params

        to_prom_name = root._sysdata.to_prom_name
        to_abs_pnames = root._sysdata.to_abs_pnames
        to_abs_uname = root._sysdata.to_abs_uname

        if dv_scale is None:
            dv_scale = {}
        if cn_scale is None:
            cn_scale = {}

        abs_params = []
        fd_unknowns = [var for var in unknown_list if var not in indep_list]
        pass_unknowns = [var for var in unknown_list if var in indep_list]
        for name in indep_list:

            if name in unknowns:
                name = to_abs_uname[name]

            for tgt, (src, idxs) in iteritems(root.connections):
                if name == src:
                    name = tgt
                    break

            abs_params.append(name)

        Jfd = root.fd_jacobian(params, unknowns, root.resids, total_derivs=True,
                               fd_params=abs_params, fd_unknowns=fd_unknowns,
                               pass_unknowns=pass_unknowns,
                               poi_indices=self._poi_indices,
                               qoi_indices=self._qoi_indices)

        def get_fd_ikey(ikey):
            # FD Input keys are a little funny....
            if isinstance(ikey, tuple):
                ikey = ikey[0]

            fd_ikey = ikey

            if fd_ikey not in params:
                # The user sometimes specifies the parameter output
                # name instead of its target because it is more
                # convenient
                for tgt, (src, idxs) in iteritems(root.connections):
                    if src == ikey:
                        fd_ikey = tgt
                        break

                # We need the absolute name, but the fd Jacobian
                # holds relative promoted inputs
                if fd_ikey not in params:
                    for key, meta in iteritems(params):
                        if to_prom_name[key] == fd_ikey:
                            fd_ikey = meta['pathname']
                            break

            return fd_ikey

        if return_format == 'dict':
            J = OrderedDict()
            for okey in unknown_list:
                J[okey] = OrderedDict()
                for j, ikey in enumerate(indep_list):

                    # Support sparsity
                    if sparsity is not None:
                        if ikey not in sparsity[okey]:
                            continue

                    abs_ikey = abs_params[j]
                    fd_ikey = get_fd_ikey(abs_ikey)

                    # Support for IndepVarComps that are buried in sub-Groups
                    if (okey, fd_ikey) not in Jfd:
                        fd_ikey = to_abs_pnames[fd_ikey][0]

                    J[okey][ikey] = Jfd[(okey, fd_ikey)]

                    # Driver scaling
                    if ikey in dv_scale:
                        J[okey][ikey] *= dv_scale[ikey]
                    if okey in cn_scale:
                        J[okey][ikey] *= cn_scale[okey]

        else:
            usize = 0
            psize = 0
            for u in unknown_list:
                if u in self._qoi_indices:
                    idx = self._qoi_indices[u]
                    usize += len(idx)
                else:
                    usize += self.root.unknowns.metadata(u)['size']
            for p in indep_list:
                if p in self._poi_indices:
                    idx = self._poi_indices[p]
                    psize += len(idx)
                else:
                    psize += self.root.unknowns.metadata(p)['size']
            J = np.zeros((usize, psize))

            ui = 0
            for u in unknown_list:
                pi = 0
                for j, p in enumerate(indep_list):
                    abs_ikey = abs_params[j]
                    fd_ikey = get_fd_ikey(abs_ikey)

                    # Support for IndepVarComps that are buried in sub-Groups
                    if (u, fd_ikey) not in Jfd:
                        fd_ikey = to_abs_pnames[fd_ikey][0]

                    pd = Jfd[u, fd_ikey]
                    rows, cols = pd.shape

                    for row in range(0, rows):
                        for col in range(0, cols):
                            J[ui+row][pi+col] = pd[row][col]
                            # Driver scaling
                            if p in dv_scale:
                                J[ui+row][pi+col] *= dv_scale[p]
                            if u in cn_scale:
                                J[ui+row][pi+col] *= cn_scale[u]
                    pi += cols
                ui += rows
        return J

    def _calc_gradient_ln_solver(self, indep_list, unknown_list, return_format, mode,
                                 dv_scale=None, cn_scale=None, sparsity=None):
        """ Returns the gradient for the system that is specified in
        self.root. The gradient is calculated using root.ln_solver.

        Args
        ----
        indep_list : list of strings
            List of independent variable names that derivatives are to
            be calculated with respect to. All params must have a IndepVarComp.

        unknown_list : list of strings
            List of output or state names that derivatives are to
            be calculated for. All must be valid unknowns in OpenMDAO.

        return_format : string
            Format for the derivatives, can be 'array' or 'dict'.

        mode : string
            Deriviative direction, can be 'fwd', 'rev', 'fd', or 'auto'.
            Default is 'auto', which uses mode specified on the linear solver
            in root.

        dv_scale : dict, optional
            Dictionary of driver-defined scale factors on the design variables.

        cn_scale : dict, optional
            Dictionary of driver-defined scale factors on the constraints.

        sparsity : dict, optional
            Dictionary that gives the relevant design variables for each
            constraint. This option is only supported in the `dict` return
            format.

        Returns
        -------
        ndarray or dict
            Jacobian of unknowns with respect to params.
        """

        root = self.root
        relevance = root._probdata.relevance
        unknowns = root.unknowns
        unknowns_dict = root._unknowns_dict
        to_abs_uname = root._sysdata.to_abs_uname
        comm = root.comm
        iproc = comm.rank
        nproc = comm.size
        owned = root._owning_ranks

        if dv_scale is None:
            dv_scale = {}
        if cn_scale is None:
            cn_scale = {}

        # Respect choice of mode based on precedence.
        # Call arg > ln_solver option > auto-detect
        mode = self._mode(mode, indep_list, unknown_list)

        fwd = mode == 'fwd'

        # Prepare model for calculation
        root.clear_dparams()
        for names in root._probdata.relevance.vars_of_interest(mode):
            for name in names:
                if name in root.dumat:
                    root.dumat[name].vec[:] = 0.0
                    root.drmat[name].vec[:] = 0.0
        root.dumat[None].vec[:] = 0.0
        root.drmat[None].vec[:] = 0.0

        # Linearize Model
        root._sys_linearize(root.params, unknowns, root.resids)

        # Initialize Jacobian
        if return_format == 'dict':
            J = OrderedDict()
            for okeys in unknown_list:
                if isinstance(okeys, str):
                    okeys = (okeys,)
                for okey in okeys:
                    J[okey] = OrderedDict()
                    for ikeys in indep_list:
                        if isinstance(ikeys, str):
                            ikeys = (ikeys,)
                        for ikey in ikeys:

                            # Support sparsity
                            if sparsity is not None:
                                if ikey not in sparsity[okey]:
                                    continue

                            J[okey][ikey] = None
        else:
            usize = 0
            psize = 0
            Jslices = OrderedDict()
            for u in unknown_list:
                start = usize
                if u in self._qoi_indices:
                    idx = self._qoi_indices[u]
                    usize += len(idx)
                else:
                    usize += self.root.unknowns.metadata(u)['size']
                Jslices[u] = slice(start, usize)

            for p in indep_list:
                start = psize
                if p in self._poi_indices:
                    idx = self._poi_indices[p]
                    psize += len(idx)
                else:
                    psize += unknowns.metadata(p)['size']
                Jslices[p] = slice(start, psize)
            J = np.zeros((usize, psize))

        if fwd:
            input_list, output_list = indep_list, unknown_list
            poi_indices, qoi_indices = self._poi_indices, self._qoi_indices
            in_scale, un_scale = dv_scale, cn_scale
        else:
            input_list, output_list = unknown_list, indep_list
            qoi_indices, poi_indices = self._poi_indices, self._qoi_indices
            in_scale, un_scale = cn_scale, dv_scale

        # Process our inputs/outputs of interest for parallel groups
        all_vois = self.root._probdata.relevance.vars_of_interest(mode)

        input_set = set()
        for inp in input_list:
            if isinstance(inp, str):
                input_set.add(inp)
            else:
                input_set.update(inp)

        # Our variables of interest include all sets for which at least
        # one variable is requested.
        voi_sets = []
        for voi_set in all_vois:
            for voi in voi_set:
                if voi in input_set:
                    voi_sets.append(voi_set)
                    break

        # Add any variables that the user "forgot". TODO: This won't be
        # necessary when we have an API to automatically generate the
        # IOI and OOI.
        flat_voi = [item for sublist in all_vois for item in sublist]
        for items in input_list:
            if isinstance(items, str):
                items = (items,)
            for item in items:
                if item not in flat_voi:
                    # Put them in serial groups
                    voi_sets.append((item,))

        voi_srcs = {}

        # If Forward mode, solve linear system for each param
        # If Adjoint mode, solve linear system for each unknown
        for params in voi_sets:
            rhs = OrderedDict()
            voi_idxs = {}

            old_size = None

            # Allocate all of our Right Hand Sides for this parallel set.
            for voi in params:
                vkey = self._get_voi_key(voi, params)

                duvec = self.root.dumat[vkey]
                rhs[vkey] = np.empty((len(duvec.vec), ))

                voi_srcs[vkey] = voi
                if voi in duvec:
                    in_idxs = duvec._get_local_idxs(voi, poi_indices)
                else:
                    in_idxs = []

                if len(in_idxs) == 0:
                    if voi in poi_indices:
                        # offset doesn't matter since we only care about the size
                        in_idxs = duvec.to_idx_array(poi_indices[voi])
                    else:
                        in_idxs = np.arange(0, unknowns_dict[to_abs_uname[voi]]['size'], dtype=int)

                if old_size is None:
                    old_size = len(in_idxs)
                elif old_size != len(in_idxs):
                    raise RuntimeError("Indices within the same VOI group must be the same size, but"
                                       " in the group %s, %d != %d" % (params, old_size, len(in_idxs)))
                voi_idxs[vkey] = in_idxs

            # at this point, we know that for all vars in the current
            # group of interest, the number of indices is the same. We loop
            # over the *size* of the indices and use the loop index to look
            # up the actual indices for the current members of the group
            # of interest.
            for i in range(len(in_idxs)):
                for voi in params:
                    vkey = self._get_voi_key(voi, params)
                    rhs[vkey][:] = 0.0
                    # only set a -1.0 in the entry if that var is 'owned' by this rank
                    # Note, we solve a slightly modified version of the unified
                    # derivatives equations in OpenMDAO.
                    # (dR/du) * (du/dr) = -I
                    if self.root._owning_ranks[voi_srcs[vkey]] == iproc:
                        rhs[vkey][voi_idxs[vkey][i]] = -1.0

                # Solve the linear system
                dx_mat = root.ln_solver.solve(rhs, root, mode)

                for param, dx in iteritems(dx_mat):
                    vkey = self._get_voi_key(param, params)
                    if param is None:
                        param = params[0]

                    for item in output_list:

                        # Support sparsity
                        if sparsity is not None:
                            if fwd and param not in sparsity[item]:
                                continue
                            elif not fwd and item not in sparsity[param]:
                                continue

                        if relevance.is_relevant(vkey, item):
                            if fwd or owned[item] == iproc:
                                out_idxs = self.root.dumat[vkey]._get_local_idxs(item,
                                                                                 qoi_indices,
                                                                                 get_slice=True)
                                dxval = dx[out_idxs]
                                if dxval.size == 0:
                                    dxval = None
                            else:
                                dxval = None
                            if nproc > 1:
                                # TODO: make this use Bcast for efficiency
                                if trace:
                                    debug("calc_gradient_ln_solver dxval bcast. dxval=%s, root=%s, param=%s, item=%s" %
                                            (dxval, owned[item], param, item))
                                dxval = comm.bcast(dxval, root=owned[item])
                                if trace:
                                    debug("dxval bcast DONE")
                        else:  # irrelevant variable.  just give'em zeros
                            if item in qoi_indices:
                                zsize = len(qoi_indices[item])
                            else:
                                zsize = unknowns.metadata(item)['size']
                            dxval = np.zeros(zsize)

                        if dxval is not None:
                            nk = len(dxval)

                            if return_format == 'dict':
                                if fwd:
                                    if J[item][param] is None:
                                        J[item][param] = np.zeros((nk, len(in_idxs)))
                                    J[item][param][:, i] = dxval

                                    # Driver scaling
                                    if param in in_scale:
                                        J[item][param][:, i] *= in_scale[param]
                                    if item in un_scale:
                                        J[item][param][:, i] *= un_scale[item]
                                else:
                                    if J[param][item] is None:
                                        J[param][item] = np.zeros((len(in_idxs), nk))
                                    J[param][item][i, :] = dxval

                                    # Driver scaling
                                    if param in in_scale:
                                        J[param][item][i, :] *= in_scale[param]
                                    if item in un_scale:
                                        J[param][item][i, :] *= un_scale[item]

                            else:
                                if fwd:
                                    J[Jslices[item], Jslices[param].start+i] = dxval

                                    # Driver scaling
                                    if param in in_scale:
                                        J[Jslices[item], Jslices[param].start+i] *= in_scale[param]
                                    if item in un_scale:
                                        J[Jslices[item], Jslices[param].start+i] *= un_scale[item]

                                else:
                                    J[Jslices[param].start+i, Jslices[item]] = dxval

                                    # Driver scaling
                                    if param in in_scale:
                                        J[Jslices[param].start+i, Jslices[item]] *= in_scale[param]
                                    if item in un_scale:
                                        J[Jslices[param].start+i, Jslices[item]] *= un_scale[item]

        # Clean up after ourselves
        root.clear_dparams()

        return J

    def _get_voi_key(self, voi, grp):
        """Return the voi name, which allows for parallel derivative calculations
        (currently only works with LinearGaussSeidel), or None for those
        solvers that can only do a single linear solve at a time.
        """
        if (voi in self._driver_vois and
                isinstance(self.root.ln_solver, LinearGaussSeidel)):
            if (len(grp) > 1 or
                    self.root.ln_solver.options['single_voi_relevance_reduction']):
                return voi

        return None

    def check_partial_derivatives(self, out_stream=sys.stdout, comps=None,
                                  compact_print=False):
        """ Checks partial derivatives comprehensively for all components in
        your model.

        Args
        ----

        out_stream : file_like
            Where to send human readable output. Default is sys.stdout. Set to
            None to suppress.

        comps : None or list_like
            List of component names to check the partials of (all others will be skipped).
            Set to None (default) to run all components

        compact_print : bool
            Set to True to just print the essentials, one line per unknown-param
            pair.

        Returns
        -------
        Dict of Dicts of Dicts

        First key is the component name;
        2nd key is the (output, input) tuple of strings;
        third key is one of ['rel error', 'abs error', 'magnitude', 'J_fd', 'J_fwd', 'J_rev'];

        For 'rel error', 'abs error', 'magnitude' the value is:

            A tuple containing norms for forward - fd, adjoint - fd, forward - adjoint using the best case fdstep

        For 'J_fd', 'J_fwd', 'J_rev' the value is:

            A numpy array representing the computed Jacobian for the three different methods of computation

        """

        root = self.root

        if self.driver.iter_count < 1:
            out_stream.write('Executing model to populate unknowns...\n\n')
            self.run_once()

        # Linearize the model
        root._sys_linearize(root.params, root.unknowns, root.resids)

        if out_stream is not None:
            out_stream.write('Partial Derivatives Check\n\n')

        data = {}

        # Derivatives should just be checked without parallel adjoint for now.
        voi = None

        # Check derivative calculations for all comps at every level of the
        # system hierarchy.
        allcomps = root.components(recurse=True)
        if comps is None:
            comps = allcomps
        else:
            allcompnames = set([c.pathname for c in allcomps])
            requested = set(comps)
            diff = requested.difference(allcompnames)

            if diff:
                sorted_diff = list(diff)
                sorted_diff.sort()
                msg = "The following are not valid comp names: "
                msg += str(sorted_diff)
                raise RuntimeError(msg)

            comps = [root._subsystem(c_name) for c_name in comps]

        for comp in comps:
            cname = comp.pathname
            opt = comp.deriv_options

            fwd_rev = True
            f_d_2 = True
            if opt['type'] == 'cs':
                fd_desc = 'complex step'
            else:
                fd_desc = opt['type'] + ':' + opt['form']
            if opt['check_type'] == 'cs':
                fd_desc2 = 'complex step'
            else:
                fd_desc2 = opt['check_type'] + ':' + opt['check_form']

            # If we don't have analytic, then only continue if we are
            # comparing 2 different fds.
            if opt['type'] is not 'user':
                if opt['type'] == opt['check_type']:
                    continue
                fwd_rev = False

            # IndepVarComps are just clutter too.
            if isinstance(comp, IndepVarComp):
                continue

            data[cname] = {}
            jac_fwd = OrderedDict()
            jac_rev = OrderedDict()
            jac_fd = OrderedDict()
            jac_fd2 = OrderedDict()

            params = comp.params
            unknowns = comp.unknowns
            resids = comp.resids
            dparams = comp.dpmat[voi]
            dunknowns = comp.dumat[voi]
            dresids = comp.drmat[voi]
            states = comp.states

            # Skip if all of our inputs are unconnected.
            if len(dparams) == 0:
                continue

            # Work with all params that are not pbo.
            param_list = [item for item in dparams if not \
                          dparams.metadata(item).get('pass_by_obj')]
            param_list.extend(states)
            unkn_list = [item for item in dunknowns if not \
                         dunknowns.metadata(item).get('pass_by_obj')]

            if out_stream is not None:
                out_stream.write('-'*(len(cname)+15) + '\n')
                out_stream.write("Component: '%s'\n" % cname)
                out_stream.write('-'*(len(cname)+15) + '\n')

            # Create all our keys and allocate Jacs
            for p_name in param_list:

                # No need to pre-allocate if we are not calculating them
                if not fwd_rev:
                    break

                dinputs = dunknowns if p_name in states else dparams
                p_size = np.size(dinputs[p_name])

                # Check dimensions of user-supplied Jacobian
                for u_name in unkn_list:

                    u_size = np.size(dunknowns[u_name])
                    if comp._jacobian_cache:

                        # We can perform some additional helpful checks.
                        if (u_name, p_name) in comp._jacobian_cache:

                            user = comp._jacobian_cache[(u_name, p_name)].shape

                            # User may use floats for scalar jacobians
                            if len(user) < 2:
                                user = (user[0], 1)

                            if user[0] != u_size or user[1] != p_size:
                                msg = "derivative in component '{}' of '{}' wrt '{}' is the wrong size. " + \
                                      "It should be {}, but got {}"
                                msg = msg.format(cname, u_name, p_name, (u_size, p_size), user)
                                raise ValueError(msg)

                    jac_fwd[(u_name, p_name)] = np.zeros((u_size, p_size))
                    jac_rev[(u_name, p_name)] = np.zeros((u_size, p_size))

            # Reverse derivatives first
            if fwd_rev:
                for u_name in unkn_list:
                    u_size = np.size(dunknowns[u_name])

                    # Send columns of identity
                    for idx in range(u_size):
                        dresids.vec[:] = 0.0
                        root.clear_dparams()
                        dunknowns.vec[:] = 0.0

                        dresids._dat[u_name].val[idx] = 1.0
                        dresids._scale_derivatives()
                        try:
                            comp.apply_linear(params, unknowns, dparams,
                                              dunknowns, dresids, 'rev')
                        finally:
                            dparams._apply_unit_derivatives()
                            dunknowns._scale_derivatives()

                        for p_name in param_list:

                            dinputs = dunknowns if p_name in states else dparams
                            jac_rev[(u_name, p_name)][idx, :] = dinputs._dat[p_name].val

            # Forward derivatives second
            if fwd_rev:
                for p_name in param_list:

                    dinputs = dunknowns if p_name in states else dparams
                    p_size = np.size(dinputs[p_name])

                    # Send columns of identity
                    for idx in range(p_size):
                        dresids.vec[:] = 0.0
                        root.clear_dparams()
                        dunknowns.vec[:] = 0.0

                        dinputs._dat[p_name].val[idx] = 1.0
                        dparams._apply_unit_derivatives()
                        dunknowns._scale_derivatives()
                        comp.apply_linear(params, unknowns, dparams,
                                          dunknowns, dresids, 'fwd')
                        dresids._scale_derivatives()

                        for u_name, u_val in dresids.vec_val_iter():
                            jac_fwd[(u_name, p_name)][:, idx] = u_val

            # Finite Difference goes last
            dresids.vec[:] = 0.0
            root.clear_dparams()
            dunknowns.vec[:] = 0.0

            # Component can request to use complex step.
            if opt['type'] == 'cs':
                fd_func = comp.complex_step_jacobian
            else:
                fd_func = comp.fd_jacobian

            jac_fd = fd_func(params, unknowns, resids)

            # Extra Finite Difference if requested
            if f_d_2:
                dresids.vec[:] = 0.0
                root.clear_dparams()
                dunknowns.vec[:] = 0.0

                # Component can request to use complex step.
                if opt['check_type'] == 'cs':
                    fd_func = comp.complex_step_jacobian
                else:
                    fd_func = comp.fd_jacobian

                # Cache old form so we can overide temporarily
                save_form = opt['form']
                save_type = opt['type']
                OptionsDictionary.locked = False
                opt['form'] = opt['check_form']
                opt['type'] = opt['check_type']

                jac_fd2 = fd_func(params, unknowns, resids)

                opt['form'] = save_form
                opt['type'] = save_type
                OptionsDictionary.locked = True

            # Assemble and Return all metrics.
            _assemble_deriv_data(chain(dparams, states), resids, data[cname],
                                 jac_fwd, jac_rev, jac_fd, out_stream,
                                 c_name=cname, jac_fd2=jac_fd2, fd_desc=fd_desc,
                                 fd_desc2=fd_desc2, compact_print=compact_print)

        return data

    def check_total_derivatives(self, out_stream=sys.stdout):
        """ Checks total derivatives for problem defined at the top.

        Args
        ----

        out_stream : file_like
            Where to send human readable output. Default is sys.stdout. Set to
            None to suppress.

        Returns
        -------
        Dict of Dicts of Tuples of Floats

        First key is the (output, input) tuple of strings; second key is one
        of ['rel error', 'abs error', 'magnitude', 'fdstep']; Tuple contains
        norms for forward - fd, adjoint - fd, forward - adjoint using the
        best case fdstep.
        """
        root = self.root
        driver = self.driver

        if driver.iter_count < 1:
            out_stream.write('Executing model to populate unknowns...\n\n')
            self.run_once()

        if out_stream is not None:
            out_stream.write('Total Derivatives Check\n\n')

        # Check derivatives with respect to design variables, if they have
        # been defined..
        if len(driver._desvars) > 0:
            param_srcs = list(driver._desvars.keys())
            to_abs_name = root._sysdata.to_abs_uname
            indep_list = [p for p in param_srcs if not \
                          root._unknowns_dict[to_abs_name[p]].get('pass_by_obj')]

        # Otherwise, use all available params.
        else:
            abs_indep_list = root._get_fd_params()
            param_srcs = [root.connections[p] for p in abs_indep_list \
                          if not root._params_dict[p].get('pass_by_obj')]

            # Convert absolute parameter names to promoted ones because it is
            # easier for the user to read.
            to_prom_name = self.root._sysdata.to_prom_name
            indep_list = [
                to_prom_name[p] for p, idxs in param_srcs
            ]

        # Check derivatives of objectives and constraints, if they have
        # been defined..
        if len(driver._objs) > 0 or len(driver._cons) > 0:
            unknown_list = list(driver._objs.keys())
            unknown_list.extend(list(driver._cons.keys()))
            unknown_list = [item for item in unknown_list \
                            if not root.unknowns.metadata(item).get('pass_by_obj')]

        # Otherwise, use all available unknowns.
        else:
            unknown_list = root._get_fd_unknowns()
            unknown_list = [item for item in unknown_list \
                            if not root.unknowns.metadata(item).get('pass_by_obj')]

        # If we are using relevance reducton, then we are hard-wired for only
        # one mode
        if root.ln_solver.options.get('single_voi_relevance_reduction'):
            mode = self._mode('auto', indep_list, unknown_list)
            if mode == 'fwd':
                fwd, rev = True, False
                Jrev = None
                if out_stream is not None:
                    out_stream.write('Relevance Checking is enabled\n')
                    out_stream.write('Only calculating fwd derviatives.\n\n')
            else:
                fwd, rev = False, True
                Jfor = None
                if out_stream is not None:
                    out_stream.write('Relevance Checking is enabled\n')
                    out_stream.write('Only calculating rev derviatives.\n\n')
        else:
            fwd = rev = True

        # Calculate all our Total Derivatives
        if fwd:
            Jfor = self.calc_gradient(indep_list, unknown_list, mode='fwd',
                                      return_format='dict')
            Jfor = _jac_to_flat_dict(Jfor)

        if rev:
            Jrev = self.calc_gradient(indep_list, unknown_list, mode='rev',
                                      return_format='dict')
            Jrev = _jac_to_flat_dict(Jrev)

        Jfd = self.calc_gradient(indep_list, unknown_list, mode='fd',
                                 return_format='dict')
        Jfd = _jac_to_flat_dict(Jfd)

        # Assemble and Return all metrics.
        data = {}
        _assemble_deriv_data(indep_list, unknown_list, data,
                             Jfor, Jrev, Jfd, out_stream)

        return data

    def _start_recorders(self):
        """ Prepare recorders for recording."""

        self.driver.recorders.startup(self.root)
        self.driver.recorders.record_metadata(self.root)

        for group in self.root.subgroups(recurse=True, include_self=True):
            for solver in (group.nl_solver, group.ln_solver):
                solver.recorders.startup(group)
                solver.recorders.record_metadata(self.root)

    def _check_for_parallel_derivs(self, params, unknowns, par_u, par_p):
        """ Checks a system hiearchy to make sure that no settings violate the
        assumptions needed for parallel dervivative calculation. Returns the
        mode that the system needs to use.
        """

        mode = self._mode('auto', params, unknowns)

        if mode == 'fwd':
            has_parallel_derivs = par_p
        else:
            has_parallel_derivs = par_u

        # the type of the root linear solver determines whether we solve
        # multiple RHS in parallel. Currently only LinearGaussSeidel can
        # support this.
        if (isinstance(self.root.ln_solver, LinearGaussSeidel) and
                self.root.ln_solver.options['single_voi_relevance_reduction']) \
                and has_parallel_derivs:

            for sub in self.root.subgroups(recurse=True):
                sub_mode = sub.ln_solver.options['mode']

                # Modes must match root for all subs
                if isinstance(sub.ln_solver, LinearGaussSeidel) and sub_mode not in (mode, 'auto'):
                    msg = "Group '{name}' has mode '{submode}' but the root group has mode '{rootmode}'." \
                          " Modes must match to use parallel derivative groups."
                    msg = msg.format(name=sub.name, submode=sub_mode, rootmode=mode)
                    self._setup_errors.append(msg)

        return mode

    def _json_system_tree(self):
        """ Returns a json representation of the system hierarchy for the
        model in root.

        Returns
        -------
        json string
        """

        def _tree_dict(system):
            dct = OrderedDict()
            for s in system.subsystems(recurse=True):
                if isinstance(s, Group):
                    dct[s.name] = _tree_dict(s)
                else:
                    dct[s.name] = OrderedDict()
                    for vname, meta in iteritems(s.unknowns):
                        dct[s.name][vname] = m = meta.copy()
                        for mname in m:
                            if isinstance(m[mname], np.ndarray):
                                m[mname] = m[mname].tolist()
            return dct

        tree = OrderedDict()
        tree['root'] = _tree_dict(self.root)
        return json.dumps(tree)

    def _setup_communicators(self):
        if self.comm is None:
            self.comm = self._impl.world_comm()

        # first determine how many procs that root can possibly use
        minproc, maxproc = self.driver.get_req_procs()
        if MPI:
            if not (maxproc is None or maxproc >= self.comm.size):
                # we have more procs than we can use, so just raise an
                # exception to encourage the user not to waste resources :)
                raise RuntimeError("This problem was given %d MPI processes, "
                                   "but it requires between %d and %d." %
                                   (self.comm.size, minproc, maxproc))
            elif self.comm.size < minproc:
                if maxproc is None:
                    maxproc = '(any)'
                raise RuntimeError("This problem was given %d MPI processes, "
                                   "but it requires between %s and %s." %
                                   (self.comm.size, minproc, maxproc))

        # TODO: once we have nested Problems, figure out proper Problem
        #       directory instead of just using getcwd().
        self.driver._setup_communicators(self.comm, os.getcwd())

    def _setup_units(self, connections, params_dict, unknowns_dict):
        """
        Calculate unit conversion factors for any connected
        variables having different units and store them in params_dict.

        Args
        ----
        connections : dict
            A dict of target variables (absolute name) mapped
            to the absolute name of their source variable and the
            relevant indices of that source if applicable.

        params_dict : OrderedDict
            A dict of parameter metadata for the whole `Problem`.

        unknowns_dict : OrderedDict
            A dict of unknowns metadata for the whole `Problem`.
        """
        to_prom_name = self.root._sysdata.to_prom_name

        for target, (source, idxs) in iteritems(connections):
            tmeta = params_dict[target]
            smeta = unknowns_dict[source]

            # units must be in both src and target to have a conversion
            if 'units' not in tmeta or 'units' not in smeta:

                # We treat a scaler in the source as a type of unit
                # conversion.
                if 'scaler' in smeta:
                    tmeta['unit_conv'] = (smeta['scaler'], 0.0)

                continue

            src_unit = smeta['units']
            tgt_unit = tmeta['units']

            try:
                scale, offset = get_conversion_tuple(src_unit, tgt_unit)
            except TypeError as err:
                if str(err) == "Incompatible units":
                    msg = "Unit '{0}' in source {1} "\
                        "is incompatible with unit '{2}' "\
                        "in target {3}.".format(src_unit,
                                                _both_names(smeta, to_prom_name),
                                                tgt_unit,
                                                _both_names(tmeta, to_prom_name))
                    self._setup_errors.append(msg)
                    continue
                else:
                    raise

            # We treat a scaler in the source as a type of unit
            # conversion.
            if 'scaler' in smeta:
                scale *= smeta['scaler']
                offset /= smeta['scaler']

            # If units are not equivalent, store unit conversion tuple
            # in the parameter metadata
            if scale != 1.0 or offset != 0.0:
                tmeta['unit_conv'] = (scale, offset)

    def _add_implicit_connections(self, connections):
        """
        Finds all matches between promoted names of parameters and unknowns
        in this `Problem`.  Any matches imply an implicit connection.
        All connections are expressed using absolute pathnames and are
        added to the dict of explicit connections passed in.

        Args
        ----
        connections : dict
            A dict containing all explicit connections.

        Returns
        -------
        set
            promoted parameters in this `Problem` that are not implicitly
            connected

        """

        dangling = set()

        abs_unames = self.root._sysdata.to_abs_uname

        for prom_name, pabs_list in iteritems(self.root._sysdata.to_abs_pnames):
            if prom_name in abs_unames:  # param has a src in unknowns
                for pabs in pabs_list:
                    connections.setdefault(pabs, []).append((abs_unames[prom_name], None))
            else:
                dangling.add(prom_name)

        return dangling

    def print_all_convergence(self):
        """ Sets iprint to True for all solvers and subsolvers in the model."""

        root = self.root
        root.ln_solver.print_all_convergence()
        root.nl_solver.print_all_convergence()
        for grp in root.subgroups(recurse=True):
            grp.ln_solver.print_all_convergence()
            grp.nl_solver.print_all_convergence()

def _assign_parameters(connections):
    """Map absolute system names to the absolute names of the
    parameters they transfer data to.
    """
    param_owners = {}

    for par, (unk, idxs) in iteritems(connections):
        param_owners.setdefault(get_common_ancestor(par, unk), set()).add(par)

    return param_owners


def _jac_to_flat_dict(jac):
    """ Converts a double `dict` jacobian to a flat `dict` Jacobian. Keys go
    from [out][in] to [out,in].

    Args
    ----

    jac : dict of dicts of ndarrays
        Jacobian that comes from calc_gradient when the return_type is 'dict'.

    Returns
    -------

    dict of ndarrays"""

    new_jac = OrderedDict()
    for key1, val1 in iteritems(jac):
        for key2, val2 in iteritems(val1):
            new_jac[(key1, key2)] = val2

    return new_jac


def _pad_name(name, pad_num=13, quotes=True):
    """ Pads a string so that they all line up when stacked."""
    l_name = len(name)
    if l_name < pad_num:
        pad = pad_num - l_name
        if quotes:
            pad_str = "'{name}'{sep:<{pad}}"
        else:
            pad_str = "{name}{sep:<{pad}}"
        pad_name = pad_str.format(name=name, sep='', pad=pad)
        return pad_name
    else:
        return '{0}'.format(name)


def _assemble_deriv_data(params, resids, cdata, jac_fwd, jac_rev, jac_fd,
                         out_stream, c_name='root', jac_fd2=None, fd_desc=None,
                         fd_desc2=None, compact_print=False):
    """ Assembles dictionaries and prints output for check derivatives
    functions. This is used by both the partial and total derivative
    checks.
    """
    started = False

    for p_name in params:
        for u_name in resids:

            key = (u_name, p_name)

            # Ignore non-differentiables
            if key not in jac_fd:
                continue

            ldata = cdata[key] = {}

            Jsub_fd = jac_fd[key]
            ldata['J_fd'] = Jsub_fd
            magfd = np.linalg.norm(Jsub_fd)

            if jac_fwd:
                Jsub_for = jac_fwd[key]
                ldata['J_fwd'] = Jsub_for
                magfor = np.linalg.norm(Jsub_for)
            else:
                magfor = None

            if jac_rev:
                Jsub_rev = jac_rev[key]
                ldata['J_rev'] = Jsub_rev
                magrev = np.linalg.norm(Jsub_rev)
            else:
                magrev = None

            if jac_fd2:
                Jsub_fd2 = jac_fd2[key]
                ldata['J_fd2'] = Jsub_fd2
                magfd2 = np.linalg.norm(Jsub_fd2)
            else:
                magfd2 = None

            ldata['magnitude'] = (magfor, magrev, magfd)

            if jac_fwd:
                abs1 = np.linalg.norm(Jsub_for - Jsub_fd)
            else:
                abs1 = None
            if jac_rev:
                abs2 = np.linalg.norm(Jsub_rev - Jsub_fd)
            else:
                abs2 = None

            if jac_fwd and jac_rev:
                abs3 = np.linalg.norm(Jsub_for - Jsub_rev)
            else:
                abs3 = None

            if jac_fd2:
                abs4 = np.linalg.norm(Jsub_fd2 - Jsub_fd)
            else:
                abs4 = None

            ldata['abs error'] = tuple(item for item in [abs1, abs2, abs3, abs4] if item is not None)

            if magfd == 0.0:
                rel1 = rel2 = rel3 = rel4 = float('nan')
            else:
                if jac_fwd:
                    rel1 = np.linalg.norm(Jsub_for - Jsub_fd)/magfd
                else:
                    rel1 = None

                if jac_rev:
                    rel2 = np.linalg.norm(Jsub_rev - Jsub_fd)/magfd
                else:
                    rel2 = None

                if jac_fwd and jac_rev:
                    rel3 = np.linalg.norm(Jsub_for - Jsub_rev)/magfd
                else:
                    rel3 = None

                if jac_fd2:
                    rel4 = np.linalg.norm(Jsub_fd2 - Jsub_fd)/magfd
                else:
                    rel4 = None

            ldata['rel error'] = tuple(item for item in [rel1, rel2, rel3, rel4] if item is not None)

            if out_stream is None:
                continue

            if compact_print:
                if jac_fwd and jac_rev:
                    if not started:
                        tmp1 = "{0} wrt {1} | {2} | {3} |  {4} | {5} | {6} | {7} | {8}\n"
                        out_str = tmp1.format(_pad_name('<unknown>'), _pad_name('<param>'),
                                              _pad_name('fwd mag.', 10, quotes=False),
                                              _pad_name('rev mag.', 10, quotes=False),
                                              _pad_name('fd mag.', 10, quotes=False),
                                              _pad_name('a(fwd-fd)', 10, quotes=False),
                                              _pad_name('a(rev-fd)', 10, quotes=False),
                                              _pad_name('r(fwd-rev)', 10, quotes=False),
                                              _pad_name('r(rev-fd)', 10, quotes=False)
                        )
                        out_stream.write(out_str)
                        out_stream.write('-'*len(out_str)+'\n')
                        started=True

                    tmp1 = "{0} wrt {1} | {2:.4e} | {3:.4e} |  {4:.4e} | {5:.4e} | {6:.4e} | {7:.4e} | {8:.4e}\n"
                    out_stream.write(tmp1.format(_pad_name(u_name), _pad_name(p_name),
                                                 magfor, magrev, magfd, abs1, abs2,
                                                 rel1, rel2))

                elif jac_fd and jac_fd2:
                    if not started:
                        tmp1 = "{0} wrt {1} | {2} | {3} | {4} | {5}\n"
                        out_str = tmp1.format(_pad_name('<unknown>'), _pad_name('<param>'),
                                              _pad_name('fd1 mag.', 13, quotes=False),
                                              _pad_name('fd2 mag.', 12, quotes=False),
                                              _pad_name('ab(fd2 - fd1)', 12, quotes=False),
                                              _pad_name('rel(fd2 - fd1)', 12, quotes=False)
                        )
                        out_stream.write(out_str)
                        out_stream.write('-'*len(out_str)+'\n')
                        started=True

                    tmp1 = "{0} wrt {1} | {2: .6e} | {3:.6e} | {4: .6e} | {5: .6e}\n"
                    out_stream.write(tmp1.format(_pad_name(u_name), _pad_name(p_name),
                                                 magfd, magfd2, abs4, rel4))
            else:

                if started:
                    out_stream.write(' -'*30 + '\n')
                else:
                    started = True

                # Optional file_like output
                out_stream.write("  %s: '%s' wrt '%s'\n\n" % (c_name, u_name, p_name))

                if jac_fwd:
                    out_stream.write('    Forward Magnitude : %.6e\n' % magfor)
                if jac_rev:
                    out_stream.write('    Reverse Magnitude : %.6e\n' % magrev)
                if not jac_fwd and not jac_rev:
                    out_stream.write('    Fwd/Rev Magnitude : Component supplies no analytic derivatives.\n')
                if jac_fd:
                    out_stream.write('         Fd Magnitude : %.6e' % magfd)
                    if fd_desc:
                        out_stream.write(' (%s)' % fd_desc)
                    out_stream.write('\n')
                if jac_fd2:
                    out_stream.write('        Fd2 Magnitude : %.6e' % magfd2)
                    if fd_desc2:
                        out_stream.write(' (%s)' % fd_desc2)
                    out_stream.write('\n')
                out_stream.write('\n')

                if jac_fwd:
                    out_stream.write('    Absolute Error (Jfor - Jfd) : %.6e\n' % abs1)
                if jac_rev:
                    out_stream.write('    Absolute Error (Jrev - Jfd) : %.6e\n' % abs2)
                if jac_fwd and jac_rev:
                    out_stream.write('    Absolute Error (Jfor - Jrev): %.6e\n' % abs3)
                if jac_fd2:
                    out_stream.write('    Absolute Error (Jfd2 - Jfd): %.6e\n' % abs4)
                out_stream.write('\n')

                if jac_fwd:
                    out_stream.write('    Relative Error (Jfor - Jfd) : %.6e\n' % rel1)
                if jac_rev:
                    out_stream.write('    Relative Error (Jrev - Jfd) : %.6e\n' % rel2)
                if jac_fwd and jac_rev:
                    out_stream.write('    Relative Error (Jfor - Jrev): %.6e\n' % rel3)
                if jac_fd2:
                    out_stream.write('    Relative Error (Jfd2 - Jfd) : %.6e\n' % rel4)
                out_stream.write('\n')

                if jac_fwd:
                    out_stream.write('    Raw Forward Derivative (Jfor)\n\n')
                    out_stream.write(str(Jsub_for))
                    out_stream.write('\n\n')
                if jac_rev:
                    out_stream.write('    Raw Reverse Derivative (Jrev)\n\n')
                    out_stream.write(str(Jsub_rev))
                    out_stream.write('\n\n')
                out_stream.write('    Raw FD Derivative (Jfd)\n\n')
                out_stream.write(str(Jsub_fd))
                out_stream.write('\n\n')
                if jac_fd2:
                    out_stream.write('    Raw FD Check Derivative (Jfd2)\n\n')
                    out_stream.write(str(Jsub_fd2))
                    out_stream.write('\n\n')

def _needs_iteration(comp):
    """Return True if the given component needs an iterative
    solver to converge it.
    """
    if isinstance(comp, Component) and comp.is_active() and comp.states:
        for klass in comp.__class__.__mro__:
            if klass is Component:
                break
            if 'solve_linear' in klass.__dict__:
                # class has defined it's own solve_linear
                return  False
        return True
    return False

def _get_gmres_name():
    if MPI:
        return 'PetscKSP'
    else:
        return 'ScipyGMRES'<|MERGE_RESOLUTION|>--- conflicted
+++ resolved
@@ -1061,18 +1061,12 @@
         here are those that would generate a cryptic error message. We can
         raise a readable error for the user."""
 
-<<<<<<< HEAD
-        # New message if you forget to run setup first.
-        if not self.root.deriv_options.locked:
-            msg = "setup() must be called before running the model."
-=======
         # New message if you forget to run setup first, or if you assign a
         # new ln or nl solver and forget to run setup.
-        if not self.root.fd_options.locked:
+        if not self.root.deriv_options.locked:
             msg = "Before running the model, setup() must be called. If " + \
                  "the configuration has changed since it was called, then " + \
                  "setup must be called again before running the model."
->>>>>>> 63930150
             raise RuntimeError(msg)
 
     def run(self):
