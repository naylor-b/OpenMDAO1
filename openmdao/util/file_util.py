--- conflicted
+++ resolved
@@ -3,16 +3,11 @@
 import itertools
 import os
 import warnings
-<<<<<<< HEAD
 import pprint
 from six import string_types, iteritems
-=======
-from six import string_types
->>>>>>> 9fc796d6
 
 from fnmatch import fnmatch
 from os.path import join, dirname, exists, abspath
-
 
 
 def build_directory(dct, force=False, topdir='.'):
@@ -189,81 +184,4 @@
                 dirlist[:] = newdl # replace contents of dirlist to cause pruning
 
         for name in [f for f in filelist if fmatch(f)]:
-            yield join(path, name)
-
-<<<<<<< HEAD
-
-# Standard metadata and default values.
-_FILEMETA = {
-    'path': '',
-    'desc': '',
-    'content_type': '',
-    'platform': sys.platform,
-    'binary': False,
-    'big_endian': sys.byteorder == 'big',
-    'single_precision': False,
-    'integer_8': False,
-    'unformatted': False,
-    'recordmark_8': False,
-}
-
-class FileMetadata(object):
-    """
-    Metadata related to a file, specified by keyword arguments (except for
-    'path').  By default, the metadata includes:
-
-    - 'path' -- a string, no default value. It may be a :mod:`glob`-style \
-      pattern in the case of an external file description. Non-absolute paths \
-      are relative to their owning component's directory.
-    - 'desc' -- a string, default null.
-    - 'content_type' -- a string, default null.
-    - 'platform' -- string, default is the value of :mod:`sys.platform`.
-    - 'binary' -- boolean, default False.
-    - 'big_endian' -- boolean, default set from :mod:`sys.byteorder`. \
-      Only meaningful if binary.
-    - 'single_precision' -- boolean, default False. Only meaningful if binary.
-    - 'integer_8' -- boolean, default False. Only meaningful if binary.
-    - 'unformatted' -- boolean, default False. Only meaningful if binary.
-    - 'recordmark_8' -- boolean, default False. Only meaningful if unformatted.
-
-    In addition, external files have defined behavior for:
-
-    - 'input', boolean, default False. If True, the file(s) should exist \
-      before execution.
-    - 'output', boolean, default False. If True, the file(s) should exist \
-      after execution.
-    - 'constant', boolean, default False. If True, the file(s) may be safely \
-      symlinked.
-
-    Arbitrary additional metadata may be assigned.
-    """
-
-    def __init__(self, path, **metadata):
-        super(FileMetadata, self).__init__()
-        assert isinstance(path, str) and path
-        self.__dict__.update(_FILEMETA)
-        self.__dict__.update(metadata)
-        self.path = path
-
-    def __str__(self):
-        """ Return sorted, possibly pruned, dictionary data. """
-        data = self.__dict__.copy()
-        if 'owner' in data:
-            del data['owner']
-        return pprint.pformat(data).replace('\n', '')
-
-    def json_encode(self):
-        """ Return sorted, possibly pruned, dictionary data. """
-        data = self.__dict__.copy()
-        if 'owner' in data:
-            del data['owner']
-        return data
-
-    def get(self, attr, default):
-        """ Return `attr` value, or default if `attr` has not been defined. """
-        try:
-            return getattr(self, attr)
-        except AttributeError:
-            return default
-=======
->>>>>>> 9fc796d6
+            yield join(path, name)