--- conflicted
+++ resolved
@@ -105,14 +105,8 @@
         x_vec.set_data(in_vec)
 
         # apply linear
-<<<<<<< HEAD
         scope_out, scope_in = system._get_scope()
         system._apply_linear([vec_name], self._mode, scope_out, scope_in)
-=======
-        ind1, ind2 = system._var_allprocs_idx_range['output']
-        var_inds = [ind1, ind2, ind1, ind2]
-        system._apply_linear([vec_name], mode, var_inds)
->>>>>>> 3efbe1f5
 
         # put new value in out_vec
         b_vec.get_data(out_vec)
