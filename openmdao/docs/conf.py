# -*- coding: utf-8 -*-
# This file is execfile()d with the current directory set to its
# containing dir.
import sys
import os
import importlib
import textwrap

from numpydoc.docscrape import NumpyDocString, Reader
from mock import Mock

from openmdao.docs.config_params import MOCK_MODULES, IGNORE_LIST
from openmdao.docs._utils.patch import do_monkeypatch

# Only mock the ones that don't import.
for mod_name in MOCK_MODULES:
    try:
        importlib.import_module(mod_name)
    except ImportError:
        sys.modules.update({mod_name: Mock()})


<<<<<<< HEAD
# # start off running the monkeypatch to keep options/parameters
# # usable in docstring for autodoc.
#
#
# def __init__(self, docstring, config={}):
#     """
#     init
#     """
#     docstring = textwrap.dedent(docstring).split('\n')
#
#     self._doc = Reader(docstring)
#     self._parsed_data = {
#         'Signature': '',
#         'Summary': [''],
#         'Extended Summary': [],
#         'Parameters': [],
#         'Options': [],
#         'Returns': [],
#         'Yields': [],
#         'Raises': [],
#         'Warns': [],
#         'Other Parameters': [],
#         'Attributes': [],
#         'Methods': [],
#         'See Also': [],
#         'Notes': [],
#         'Warnings': [],
#         'References': '',
#         'Examples': '',
#         'index': {}
#     }
#
#     try:
#         self._parse()
#     except ParseError as e:
#         e.docstring = orig_docstring
#         raise
#
#     # In creation of docs, remove private Attributes (beginning with '_')
#     # with a crazy list comprehension
#     self._parsed_data["Attributes"][:] = [att for att in self._parsed_data["Attributes"]
#                                           if not att[0].startswith('_')]
#
# NumpyDocString.__init__ = __init__
=======
# start off running the monkeypatch to keep options/parameters
# usable in docstring for autodoc.

def __init__(self, docstring, config={}):
    """
    init
    """
    docstring = textwrap.dedent(docstring).split('\n')

    self._doc = Reader(docstring)
    self._parsed_data = {
        'Signature': '',
        'Summary': [''],
        'Extended Summary': [],
        'Parameters': [],
        'Options': [],
        'Returns': [],
        'Yields': [],
        'Raises': [],
        'Warns': [],
        'Other Parameters': [],
        'Attributes': [],
        'Methods': [],
        'See Also': [],
        'Notes': [],
        'Warnings': [],
        'References': '',
        'Examples': '',
        'index': {}
    }

    try:
        self._parse()
    except ParseError as e:
        e.docstring = orig_docstring
        raise

    # In creation of docs, remove private Attributes (beginning with '_')
    # with a crazy list comprehension
    self._parsed_data["Attributes"][:] = [att for att in self._parsed_data["Attributes"]
                                          if not att[0].startswith('_')]

NumpyDocString.__init__ = __init__
>>>>>>> c83897b5

do_monkeypatch()

# If extensions (or modules to document with autodoc) are in another directory,
# add these directories to sys.path here. If the directory is relative to the
# documentation root, use os.path.abspath to make it absolute, like shown here.
sys.path.insert(0, os.path.abspath('..'))
sys.path.insert(0, os.path.abspath('.'))
sys.path.insert(0, os.path.abspath('./_exts'))

# -- General configuration ------------------------------------------------

# If your documentation needs apwd minimal Sphinx version, state it here.
needs_sphinx = '1.5'

# Add any Sphinx extension module names here, as strings. They can be
# extensions coming with Sphinx (named 'sphinx.ext.*') or your custom
# ones.
extensions = [
    'sphinx.ext.autodoc',
    'sphinx.ext.autosummary',
    'sphinx.ext.doctest',
    'sphinx.ext.todo',
    'sphinx.ext.coverage',
    'sphinx.ext.mathjax',
    'sphinx.ext.viewcode',
    'numpydoc',
    'show_unittest_examples',
    'embed_code',
    'embed_options',
    'embed_test',
    'embed_compare',
    'tags'
]

numpydoc_show_class_members = False

# autodoc_default_flags = ['members']

# Add any paths that contain templates here, relative to this directory.
templates_path = ['_templates']

# The suffix(es) of source filenames.
# You can specify multiple suffix as a list of string:
# source_suffix = ['.rst', '.md']
source_suffix = '.rst'

# The master toctree document.
master_doc = 'index'

# General information about the project.
project = u'OpenMDAO'
copyright = u'2016, openmdao.org'
author = u'openmdao.org'

# The version info for the project you're documenting, acts as replacement for
# |version| and |release|, also used in various other places throughout the
# built documents.
#
# The short X.Y version.
# version = openmdao.__version__
version = "2.0.0"
# The full version, including alpha/beta/rc tags.
# release = openmdao.__version__ + ' Alpha'

# The language for content autogenerated by Sphinx. Refer to documentation
# for a list of supported languages.
#
# This is also used if you do content translation via gettext catalogs.
# Usually you set "language" from the command line for these cases.
language = None


# exclude_patterns is a list of patterns, relative to source directory, that match files and
# directories to ignore when looking for source files.
from openmdao.docs._utils.generate_sourcedocs import generate_docs
exclude_patterns = ['_build', '_srcdocs/dev']
absp = os.path.join('.', '_srcdocs')
sys.path.insert(0, os.path.abspath(absp))
generate_docs()

# The name of the Pygments (syntax highlighting) style to use.
pygments_style = 'sphinx'

# If true, `todo` and `todoList` produce output, else they produce nothing.
todo_include_todos = False

# -- Options for HTML output ----------------------------------------------

# The theme to use for HTML and HTML Help pages.  See the documentation for
# a list of builtin themes.
html_theme = '_theme'

# Add any paths that contain custom themes here, relative to this directory.
html_theme_path = ['.']

# The name of an image file (relative to this directory) to place at the top
# of the sidebar.
html_logo = '_static/OpenMDAO_Logo.png'

# The name of an image file (within the static path) to use as favicon of the
# docs.  This file should be a Windows icon file (.ico) being 16x16 or 32x32
# pixels large.
html_favicon = '_static/OpenMDAO_Favicon.ico'

# If not '', a 'Last updated on:' timestamp is inserted at every page bottom,
# using the given strftime format.
html_last_updated_fmt = '%b %d, %Y'

# Output file base name for HTML help builder.
htmlhelp_basename = 'OpenMDAOdoc'

#Customize sidebar
html_sidebars = {
   '**': ['globaltoc.html']
}
# -- Options for manual page output ---------------------------------------

# One entry per manual page. List of tuples
# (source start file, name, description, authors, manual section).
man_pages = [
    (master_doc, 'openmdao', u'OpenMDAO Documentation',
     [author], 1)
]<|MERGE_RESOLUTION|>--- conflicted
+++ resolved
@@ -19,53 +19,6 @@
     except ImportError:
         sys.modules.update({mod_name: Mock()})
 
-
-<<<<<<< HEAD
-# # start off running the monkeypatch to keep options/parameters
-# # usable in docstring for autodoc.
-#
-#
-# def __init__(self, docstring, config={}):
-#     """
-#     init
-#     """
-#     docstring = textwrap.dedent(docstring).split('\n')
-#
-#     self._doc = Reader(docstring)
-#     self._parsed_data = {
-#         'Signature': '',
-#         'Summary': [''],
-#         'Extended Summary': [],
-#         'Parameters': [],
-#         'Options': [],
-#         'Returns': [],
-#         'Yields': [],
-#         'Raises': [],
-#         'Warns': [],
-#         'Other Parameters': [],
-#         'Attributes': [],
-#         'Methods': [],
-#         'See Also': [],
-#         'Notes': [],
-#         'Warnings': [],
-#         'References': '',
-#         'Examples': '',
-#         'index': {}
-#     }
-#
-#     try:
-#         self._parse()
-#     except ParseError as e:
-#         e.docstring = orig_docstring
-#         raise
-#
-#     # In creation of docs, remove private Attributes (beginning with '_')
-#     # with a crazy list comprehension
-#     self._parsed_data["Attributes"][:] = [att for att in self._parsed_data["Attributes"]
-#                                           if not att[0].startswith('_')]
-#
-# NumpyDocString.__init__ = __init__
-=======
 # start off running the monkeypatch to keep options/parameters
 # usable in docstring for autodoc.
 
@@ -109,7 +62,6 @@
                                           if not att[0].startswith('_')]
 
 NumpyDocString.__init__ = __init__
->>>>>>> c83897b5
 
 do_monkeypatch()
 
