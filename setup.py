
from distutils.core import setup

setup(name='openmdao',
      version='1.7.1',
      description="OpenMDAO v1 framework infrastructure",
      long_description="""\
      """,
      classifiers=[
        'Development Status :: 3 - Alpha',
        'Intended Audience :: Science/Research',
        'License :: OSI Approved :: Apache Software License',
        'Natural Language :: English',
        'Operating System :: MacOS :: MacOS X',
        'Operating System :: POSIX :: Linux',
        'Operating System :: Microsoft :: Windows',
        'Topic :: Scientific/Engineering',
        'Programming Language :: Python',
        'Programming Language :: Python :: 2.7',
        'Programming Language :: Python :: 3.4',
        'Programming Language :: Python :: Implementation :: CPython',
      ],
      keywords='optimization multidisciplinary multi-disciplinary analysis',
      author='OpenMDAO Team',
      author_email='openmdao@openmdao.org',
      url='http://openmdao.org',
      download_url='http://github.com/OpenMDAO/OpenMDAO/tarball/1.7.1',
      license='Apache License, Version 2.0',
      packages=[
          'openmdao',
          'openmdao.core',
          'openmdao.core.test',
          'openmdao.util',
          'openmdao.util.test',
          'openmdao.test',
          'openmdao.test.test',
          'openmdao.units',
          'openmdao.units.test',
          'openmdao.components',
          'openmdao.components.test',
          'openmdao.drivers',
          'openmdao.drivers.test',
          'openmdao.examples',
          'openmdao.examples.test',
          'openmdao.solvers',
          'openmdao.solvers.test',
          'openmdao.recorders',
          'openmdao.recorders.test',
          'openmdao.devtools',
          'openmdao.surrogate_models',
          'openmdao.surrogate_models.nn_interpolators',
          'openmdao.surrogate_models.test'
      ],
      package_data={
          'openmdao.units': ['unit_library.ini'],
          'openmdao.devtools': ['*.template', '*.html'],
          'openmdao.util': ['*.html'],
      },
      install_requires=[
        'six', 'numpydoc', 'networkx==1.11', 'numpy>=1.9.2',
        'scipy', 'sqlitedict', 'pyparsing'
      ],
      entry_points="""
      [console_scripts]
      wingproj=openmdao.devtools.wingproj:run_wing
<<<<<<< HEAD
      webview=openmdao.devtools.webview:webview_argv
      profview=openmdao.util.profile:prof_view
=======
      webview=openmdao.devtools.d3graph:webview_argv
      view_profile=openmdao.util.profile:prof_view
>>>>>>> 51ca1479
      proftotals=openmdao.util.profile:prof_totals
      profdump=openmdao.util.profile:prof_dump
      """
)<|MERGE_RESOLUTION|>--- conflicted
+++ resolved
@@ -63,13 +63,8 @@
       entry_points="""
       [console_scripts]
       wingproj=openmdao.devtools.wingproj:run_wing
-<<<<<<< HEAD
       webview=openmdao.devtools.webview:webview_argv
-      profview=openmdao.util.profile:prof_view
-=======
-      webview=openmdao.devtools.d3graph:webview_argv
       view_profile=openmdao.util.profile:prof_view
->>>>>>> 51ca1479
       proftotals=openmdao.util.profile:prof_totals
       profdump=openmdao.util.profile:prof_dump
       """
