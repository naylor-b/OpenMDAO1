--- conflicted
+++ resolved
@@ -25,15 +25,10 @@
                        desc='Absolute convergence tolerance.')
         opt.add_option('maxiter', 100,
                        desc='Maximum number of iterations.')
-<<<<<<< HEAD
         opt.add_option('mode', 'fwd', values=['fwd', 'rev', 'auto'],
                        desc="Derivative calculation mode, set to 'fwd' for " + 
                        "forward mode, 'rev' for reverse mode, or 'auto' to " +
-=======
-        opt.add_option('mode', 'auto', values=['fwd', 'rev', 'auto'],
-                       desc="Derivative calculation mode, set to 'fwd' for " + \
-                       "forward mode, 'rev' for reverse mode, or 'auto' to " + \
->>>>>>> 12a82dd8
+
                        "let OpenMDAO determine the best mode.")
 
         # These are defined whenever we call solve to provide info we need in
@@ -127,11 +122,8 @@
 
             unknowns_mat[voi] = d_unknowns
 
-<<<<<<< HEAD
             # print system.name, 'Linear solution vec', d_unknowns
-=======
-            #print(system.name, 'Linear solution vec', d_unknowns)
->>>>>>> 12a82dd8
+
 
         return unknowns_mat
 
@@ -167,11 +159,7 @@
 
         system.apply_linear(mode, ls_inputs=self.system._ls_inputs, vois=[voi])
 
-<<<<<<< HEAD
         # debug("arg", arg)
         # debug("result", rhs_vec.vec)
-=======
-        #print("arg", arg)
-        #print("result", rhs_vec.vec)
->>>>>>> 12a82dd8
+
         return rhs_vec.vec[:]