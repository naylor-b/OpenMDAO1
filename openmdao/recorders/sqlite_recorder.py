--- conflicted
+++ resolved
@@ -209,75 +209,6 @@
 
                 for name, value in iteritems(constraints_values):
                     constraints_array[name] = value
-
-<<<<<<< HEAD
-        #==============
-        # dtype_tuples = []
-
-        # # We will go through the recording options of Driver to construct the entry to be inserted.
-        # if self.options['record_desvars']:
-        #     # Just an example of the syntax for creating a numpy structured array
-        #     # arr = np.zeros((1,), dtype=[('dv_x','(5,)f8'),('dv_y','(10,)f8')])
-
-        #     design_vars = object_requesting_recording.get_design_var_values()
-        #     # This returns a dict of names and values. Use this to build up the tuples of
-        #     # used for the dtypes in the creation of the numpy structured array
-        #     # we want to write to sqlite
-        #     if design_vars:
-        #         for name, value in iteritems(design_vars):
-        #             tple = ('design_var.' + name, '({},)f8'.format(len(value)))
-        #             dtype_tuples.append(tple)
-
-        # if self.options['record_responses']:
-        #     responses = object_requesting_recording.get_response_values()
-
-        #     if responses:
-        #         for name, value in iteritems(responses):
-        #             tple = ('response.' + name, '({},)f8'.format(len(value)))
-        #             dtype_tuples.append(tple)
-
-        # if self.options['record_objectives']:
-        #     objectives = object_requesting_recording.get_objective_values()
-
-        #     if objectives:
-        #         for name, value in iteritems(objectives):
-        #             tple = ('objective.' + name, '({},)f8'.format(len(value)))
-        #             dtype_tuples.append(tple)
-
-        # if self.options['record_constraints']:
-        #     constraints = object_requesting_recording.get_constraint_values()
-
-        #     if constraints:
-        #         for name, value in iteritems(constraints):
-        #             tple = ('constraint.' + name, '({},)f8'.format(len(value)))
-        #             dtype_tuples.append(tple)
-
-        # driver_values = np.zeros((1,), dtype=dtype_tuples)
-
-        # # Write the actual values to this array
-        # if self.options['record_desvars'] and design_vars:
-        #     for name, value in iteritems(design_vars):
-        #         driver_values['design_var.' + name] = value
-        # if self.options['record_responses'] and responses:
-        #     for name, value in iteritems(responses):
-        #         driver_values['response.' + name] = value
-        # if self.options['record_objectives'] and objectives:
-        #     for name, value in iteritems(objectives):
-        #         driver_values['objective.' + name] = value
-        # if self.options['record_constraints'] and constraints:
-        #     for name, value in iteritems(constraints):
-        #         driver_values['constraint.' + name] = value
-
-        # print("INSERT RECORD: DRIVER VALUES:", format_iteration_coordinate( metadata['coord']), metadata['timestamp'],
-        #       metadata['success'], metadata['msg'], desvars_array['pz.z'][0], responses_array, objectives_array['obj_cmp.obj'], constraints_array)
-        # # Write this mega array to the database
-        # self.con.execute("INSERT INTO driver_iterations(iteration_coordinate, timestamp, "
-        #                  "success, msg, driver_values) VALUES(?,?,?,?,?)",
-        #                  (format_iteration_coordinate(metadata['coord']), metadata['timestamp'],
-        #                   metadata['success'], metadata['msg'], driver_values))
-
-=======
->>>>>>> b2ca65e9
         self.con.execute("INSERT INTO driver_iterations(iteration_coordinate, timestamp, "
                          "success, msg, desvars , responses , objectives , constraints ) "
                          "VALUES(?,?,?,?,?,?,?,?)", (format_iteration_coordinate(metadata['coord']),
