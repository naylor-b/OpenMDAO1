""" Base class for Driver."""

from __future__ import print_function

from collections import OrderedDict
from itertools import chain
from six import iteritems
import warnings
import itertools
import numpy as np

from openmdao.core.mpi_wrap import MPI
from openmdao.core.options import OptionsDictionary
from openmdao.util.record_util import create_local_meta, update_local_meta


class Driver(object):
    """ Base class for drivers in OpenMDAO. Drivers can only be placed in a
    Problem, and every problem has a Driver. Driver is the simplest driver that
    runs (solves using solve_nonlinear) a problem once.
    """

    def __init__(self):
        super(Driver, self).__init__()
        self.recorders = []

        # What this driver supports
        self.supports = OptionsDictionary(read_only=True)
        self.supports.add_option('inequality_constraints', True)
        self.supports.add_option('equality_constraints', True)
        self.supports.add_option('linear_constraints', False)
        self.supports.add_option('multiple_objectives', False)
        self.supports.add_option('two_sided_constraints', False)
        self.supports.add_option('integer_parameters', False)

        # This driver's options
        self.options = OptionsDictionary()

        self._params = OrderedDict()
        self._objs = OrderedDict()
        self._cons = OrderedDict()

        self._voi_sets = []
        self._vars_to_record = None

        # We take root during setup
        self.root = None

        self.iter_count = 0

    def _setup(self, root):
        """ Updates metadata for params, constraints and objectives, and
        check for errors. Also determines all variables that need to be
        gathered for case recording.
        """
        self.root = root

        params = OrderedDict()
        objs = OrderedDict()
        cons = OrderedDict()

        item_tups = [
            ('Parameter', self._params, params),
            ('Objective', self._objs, objs),
            ('Constraint', self._cons, cons)
        ]

        for item_name, item, newitem in item_tups:
            for name, meta in iteritems(item):
                rootmeta = root.unknowns.metadata(name)

                if MPI and 'src_indices' in rootmeta:
                    raise ValueError("'%s' is a distributed variable and may "
                                     "not be used as a parameter, objective, "
                                     "or constraint." % name)

                # Check validity of variable
                if name not in root.unknowns:
                    msg = "{} '{}' not found in unknowns."
                    msg = msg.format(item_name, name)
                    raise ValueError(msg)

                # Size is useful metadata to save
                if 'indices' in meta:
                    meta['size'] = len(meta['indices'])
                else:
                    meta['size'] = rootmeta['size']

                newitem[name] = meta

        self._params = params
        self._objs = objs
        self._cons = cons

        if self._vars_to_record is not None:
            for recorder in self.recorders:
                pnames, unames, rnames = recorder._filtered[self.root.pathname]

                self._vars_to_record['pnames'].update(pnames)
                self._vars_to_record['unames'].update(unames)
                self._vars_to_record['rnames'].update(rnames)

    def _map_voi_indices(self):
        poi_indices = {}
        qoi_indices = {}
        for name, meta in chain(iteritems(self._cons), iteritems(self._objs)):
            # set indices of interest
            if 'indices' in meta:
                qoi_indices[name] = meta['indices']

        for name, meta in iteritems(self._params):
            # set indices of interest
            if 'indices' in meta:
                poi_indices[name] = meta['indices']

        return poi_indices, qoi_indices

    def _of_interest(self, voi_list):
        """Return a list of tuples, with the given voi_list organized
        into tuples based on the previously defined grouping of VOIs.
        """
        vois = []
        remaining = set(voi_list)
        for voi_set in self._voi_sets:
            vois.append([])

        for i, voi_set in enumerate(self._voi_sets):
            for v in voi_list:
                if v in voi_set:
                    vois[i].append(v)
                    remaining.remove(v)

        vois = [tuple(x) for x in vois if x]

        for v in voi_list:
            if v in remaining:
                vois.append((v,))

        return vois

    def params_of_interest(self):
        """
        Returns
        -------
        list of tuples of str
            The list of params, organized into tuples according to previously
            defined VOI groups.
        """
        return self._of_interest(self._params)

    def outputs_of_interest(self):
        """
        Returns
        -------
        list of tuples of str
            The list of constraints and objectives, organized into tuples
            according to previously defined VOI groups.
        """
        return self._of_interest(list(chain(self._objs, self._cons)))

    def parallel_derivs(self, vnames):
        """
        Specifies that the named variables of interest are to be grouped
        together so that their derivatives can be solved for concurrently.

        Args
        ----
        vnames : iter of str
            The names of variables of interest that are to be grouped.
        """
        #make sure all vnames are params, constraints, or objectives
        found = set()
        for n in vnames:
            if not (n in self._params or n in self._objs or n in self._cons):
                raise RuntimeError("'%s' is not a param, objective, or "
                                   "constraint" % n)
        for grp in self._voi_sets:
            for vname in vnames:
                if vname in grp:
                    msg = "'%s' cannot be added to VOI set %s because it " + \
                          "already exists in VOI set: %s"
                    raise RuntimeError(msg % (vname, tuple(vnames), grp))

        param_intsect = set(vnames).intersection(self._params.keys())

        if param_intsect and len(param_intsect) != len(vnames):
            raise RuntimeError("%s cannot be grouped because %s are params and %s are not." %
                               (vnames, list(param_intsect),
                                list(set(vnames).difference(param_intsect))))

        if MPI:
            self._voi_sets.append(tuple(vnames))
        else:
            warnings.warn("parallel derivs %s specified but not running under MPI")

    def add_recorder(self, recorder):
        """
        Adds a recorder to the driver.

        Args
        ----
        recorder : BaseRecorder
           A recorder instance.
        """
        if not recorder._parallel and self._vars_to_record is None:
            self._vars_to_record = {
                'pnames' : set(),
                'unames' : set(),
                'rnames' : set()
            }

        self.recorders.append(recorder)

    def add_param(self, name, low=None, high=None, indices=None, adder=0.0, scaler=1.0):
        """
        Adds a parameter to this driver.

        Args
        ----
        name : string
           Name of the paramcomp in the root system.

        low : float or ndarray, optional
            Lower boundary for the param

        high : upper or ndarray, optional
            Lower boundary for the param

        indices : iter of int, optional
            If a param is an array, these indicate which entries are of
            interest for derivatives.

        adder : float or ndarray, optional
            Value to add to the model value to get the scaled value. Adder
            is first in precedence.

        scaler : float or ndarray, optional
            value to multiply the model value to get the scaled value. Scaler
            is second in precedence.
        """

        if low is None:
            low = -1e99
        elif isinstance(low, np.ndarray):
            low = low.flatten()

        if high is None:
            high = 1e99
        elif isinstance(high, np.ndarray):
            high = high.flatten()

        if isinstance(adder, np.ndarray):
            adder = adder.flatten()
        if isinstance(scaler, np.ndarray):
            scaler = scaler.flatten()

        # Scale the low and high values
        low = (low + adder)*scaler
        high = (high + adder)*scaler

        param = {}
        param['low'] = low
        param['high'] = high
        param['adder'] = adder
        param['scaler'] = scaler
        if indices:
            param['indices'] = np.array(indices, dtype=int)

        self._params[name] = param

    def get_params(self):
        """ Returns a dict of possibly distributed parameters.

        Returns
        -------
        dict
            Keys are the param object names, and the values are the param
            values.
        """
        uvec = self.root.unknowns
        params = OrderedDict()

        for key, meta in iteritems(self._params):
            params[key] = self._get_distrib_var(key, meta, 'parameter')

        return params

    def _get_distrib_var(self, name, meta, voi_type):
        uvec = self.root.unknowns
        comm = self.root.comm
        nproc = comm.size
        iproc = comm.rank

        if nproc > 1:
            owner = self.root._owning_ranks[name]
            if iproc == owner:
                flatval = uvec.flat[name]
            else:
                flatval = None
        else:
            owner = 0
            flatval = uvec.flat[name]

        if 'indices' in meta and not (nproc > 1 and owner != iproc):
            # Make sure our indices are valid
            try:
                flatval = flatval[meta['indices']]
            except IndexError:
                msg = "Index for {} '{}' is out of bounds. "
                msg += "Requested index: {}, "
                msg += "shape: {}."
                raise IndexError(msg.format(voi_type, name, meta['indices'],
                                            uvec.metadata(name)['shape']))

        if nproc > 1:
            flatval = comm.bcast(flatval, root=owner)

        scaler = meta['scaler']
        adder = meta['adder']

        if isinstance(scaler, np.ndarray) or isinstance(adder, np.ndarray) \
           or scaler != 1.0 or adder != 0.0:
            return (flatval + adder)*scaler
        else:
            return flatval

    def get_param_metadata(self):
        """ Returns a dict of parameter metadata.

        Returns
        -------
        dict
            Keys are the param object names, and the values are the param
            values.
        """
        return self._params

    def set_param(self, name, value):
        """ Sets a parameter.

        Args
        ----
        name : string
           Name of the paramcomp in the root system.

        val : ndarray or float
            value to set the parameter
        """
        if self.root.unknowns.flat[name].size == 0:
            return

        scaler = self._params[name]['scaler']
        adder = self._params[name]['adder']
        if isinstance(scaler, np.ndarray) or isinstance(adder, np.ndarray) \
           or scaler != 1.0 or adder != 0.0:
            value = value/scaler - adder
        else:
            value = value

        # Only set the indices we requested when we set the parameter.
        idx = self._params[name].get('indices')
        if idx is not None:
            self.root.unknowns[name][idx] = value
        else:
            self.root.unknowns[name] = value

    def add_objective(self, name, indices=None, adder=0.0, scaler=1.0):
        """ Adds an objective to this driver.

        Args
        ----
        name : string
            Promoted pathname of the output that will serve as the objective.

        indices : iter of int, optional
            If an objective is an array, these indicate which entries are of
            interest for derivatives.

        adder : float or ndarray, optional
            Value to add to the model value to get the scaled value. Adder
            is first in precedence.

        scaler : float or ndarray, optional
            value to multiply the model value to get the scaled value. Scaler
            is second in precedence.
        """

        if isinstance(adder, np.ndarray):
            adder = adder.flatten()
        if isinstance(scaler, np.ndarray):
            scaler = scaler.flatten()

        obj = {}
        obj['adder'] = adder
        obj['scaler'] = scaler
        if indices:
            obj['indices'] = indices
            if len(indices) > 1 and not self.supports['multiple_objectives']:
                raise RuntimeError("Multiple objective indices specified for "
                                   "variable '%s', but driver '%s' doesn't "
                                   "support multiple objectives." %
                                   (name, self.pathname))
        self._objs[name] = obj

    def get_objectives(self, return_type='dict'):
        """ Gets all objectives of this driver.

        Args
        ----
        return_type : string
            Set to 'dict' to return a dictionary, or set to 'array' to return a
            flat ndarray.

        Returns
        -------
        dict (for return_type 'dict')
            Key is the objective name string, value is an ndarray with the values.

        ndarray (for return_type 'array')
            Array containing all objective values in the order they were added.
        """
        uvec = self.root.unknowns
        objs = OrderedDict()

        for key, meta in iteritems(self._objs):
            objs[key] = self._get_distrib_var(key, meta, 'objective')

        return objs

    def add_constraint(self, name, ctype='ineq', linear=False, jacs=None,
                       indices=None, adder=0.0, scaler=1.0):
        """ Adds a constraint to this driver.

        Args
        ----
        name : string
            Promoted pathname of the output that will serve as the objective.

        ctype : string
            Set to 'ineq' for inequality constraints, or 'eq' for equality
            constraints. Make sure your driver supports the ctype of constraint
            that you are adding.

        linear : bool, optional
            Set to True if this constraint is linear with respect to all params
            so that it can be calculated once and cached.

        jacs : dict of functions, optional
            Dictionary of user-defined functions that return the flattened
            Jacobian of this constraint with repsect to the params of
            this driver, as indicated by the dictionary keys. Default is None
            to let OpenMDAO calculate all derivatives. Note, this is currently
            unsupported

        indices : iter of int, optional
            If a constraint is an array, these indicate which entries are of
            interest for derivatives.

        adder : float or ndarray, optional
            Value to add to the model value to get the scaled value. Adder
            is first in precedence.

        scaler : float or ndarray, optional
            value to multiply the model value to get the scaled value. Scaler
            is second in precedence.
        """

        if ctype == 'eq' and self.supports['equality_constraints'] is False:
            msg = "Driver does not support equality constraint '{}'."
            raise RuntimeError(msg.format(name))
        if ctype == 'ineq' and self.supports['inequality_constraints'] is False:
            msg = "Driver does not support inequality constraint '{}'."
            raise RuntimeError(msg.format(name))

        if isinstance(adder, np.ndarray):
            adder = adder.flatten()
        if isinstance(scaler, np.ndarray):
            scaler = scaler.flatten()

        con = {}
        con['linear'] = linear
        con['ctype'] = ctype
        con['adder'] = adder
        con['scaler'] = scaler
        con['jacs'] = jacs
        if indices:
            con['indices'] = indices
        self._cons[name] = con

    def get_constraints(self, ctype='all', lintype='all'):
        """ Gets all constraints for this driver.

        Args
        ----
        ctype : string
            Default is 'all'. Optionally return just the inequality constraints
            with 'ineq' or the equality constraints with 'eq'.

        lintype : string
            Default is 'all'. Optionally return just the linear constraints
            with 'linear' or the nonlinear constraints with 'nonlinear'.

        Returns
        -------
        dict
            Key is the constraint name string, value is an ndarray with the values.
        """
        uvec = self.root.unknowns
        cons = OrderedDict()

        for key, meta in iteritems(self._cons):

            if lintype == 'linear' and meta['linear'] == False:
                continue

            if lintype == 'nonlinear' and meta['linear']:
                continue

            if ctype == 'eq' and meta['ctype'] == 'ineq':
                continue

            if ctype == 'ineq' and meta['ctype'] == 'eq':
                continue

            scaler = meta['scaler']
            adder = meta['adder']

            cons[key] = self._get_distrib_var(key, meta, 'constraint')

        return cons

    def get_constraint_metadata(self):
        """ Returns a dict of constraint metadata.

        Returns
        -------
        dict
            Keys are the constraint object names, and the values are the param
            values.
        """
        return self._cons

    def _gather_vars(self, vec, varnames):
        '''
        Gathers and returns only variables listed in 
        `varnames` from the vector `vec`
        '''
        local_vars = []

        for name in varnames:
            if self.root.comm.rank == self.root._owning_ranks[name]:
                local_vars.append((name, vec[name]))

        all_vars = self.root.comm.gather(local_vars, root=0)

        if self.root.comm.rank == 0:
            return dict(itertools.chain(*all_vars))

    def record(self, metadata):
        '''
        Gathers variables for non-parallel case recorders and
        calls record for all recorders

        Args
        ----
        metadata: `dict`
        Metadata for iteration coordinate
        '''
        params = self.root.params
        unknowns = self.root.unknowns
        resids = self.root.resids

        if MPI and self._vars_to_record is not None:
            pnames = self._vars_to_record['pnames']
            unames = self._vars_to_record['unames']
            rnames = self._vars_to_record['rnames']
            
            params = self._gather_vars(params, pnames)
            unknowns = self._gather_vars(unknowns, unames)
            resids = self._gather_vars(resids, rnames)
        
        # If the recorder does not support parallel recording
        # we need to make sure we only record on rank 0.
        for recorder in self.recorders:
            if self.root.comm.rank == 0 or recorder._parallel:
                recorder.raw_record(params, unknowns, resids, metadata)

    def run(self, problem):
        """ Runs the driver. This function should be overriden when inheriting.

        Args
        ----
        problem : `Problem`
            Our parent `Problem`.
        """
        system = problem.root

        # Metadata Setup
        self.iter_count += 1
        metadata = create_local_meta(None, 'Driver')
        system.ln_solver.local_meta = metadata
        update_local_meta(metadata, (self.iter_count,))

        # Solve the system once and record results.
        system.solve_nonlinear(metadata=metadata)
<<<<<<< HEAD

        self.record(metadata)
=======
        for recorder in self.recorders:
            recorder.raw_record(system.params, system.unknowns, system.resids, metadata)

    def generate_docstring(self):
        """
        Generates a numpy-style docstring for a user-created Driver class.

        Returns
        -------
        docstring : str
                string that contains a basic numpy docstring.
        """
        #start the docstring off
        docstring = '\t\"\"\"\n'

        #Put options into docstring
        from openmdao.core.options import OptionsDictionary
        firstTime = 1
        v = vars(self)
        for key, value in v.items():
            if type(value)==OptionsDictionary:
                if firstTime:  #start of Options docstring
                    docstring += '\n\tOptions\n\t----------\n'
                    firstTime = 0
                for (name, val) in sorted(value.items()):
                        docstring += "    "+name
                        docstring += " :  " + type(val).__name__
                        docstring += "(" + str(val) + ")\n"
                        desc = value._options[name]['desc']
                        if(desc):
                            docstring += "        " + desc + "\n"
        #finish up docstring
        docstring += '\n\t\"\"\"\n'
        return docstring
>>>>>>> 610a233a
<|MERGE_RESOLUTION|>--- conflicted
+++ resolved
@@ -603,12 +603,8 @@
 
         # Solve the system once and record results.
         system.solve_nonlinear(metadata=metadata)
-<<<<<<< HEAD
 
         self.record(metadata)
-=======
-        for recorder in self.recorders:
-            recorder.raw_record(system.params, system.unknowns, system.resids, metadata)
 
     def generate_docstring(self):
         """
@@ -640,5 +636,4 @@
                             docstring += "        " + desc + "\n"
         #finish up docstring
         docstring += '\n\t\"\"\"\n'
-        return docstring
->>>>>>> 610a233a
+        return docstring