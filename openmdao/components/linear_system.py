from openmdao.core.component import Component
import numpy as np

class LinearSystem(Component):

    def __init__(self, size):
        super(LinearSystem, self).__init__()
        self.size = size

        self.add_param("A", val=np.eye(size))
        self.add_param("b", val=np.ones(size))

        self.add_state("x", val=np.zeros(size))

    def solve_nonlinear(self, params, unknowns, resids):

        unknowns['x'] = np.linalg.solve(params['A'], params['b'])

    def apply_nonlinear(self, params, unknowns, resids):
<<<<<<< HEAD
        """Evaluating residual for given state"""
=======
        ''' Evaluating residual for given state. '''
>>>>>>> 38c81f75

        resids['x'] = params['A'].dot(unknowns['x']) - params['b']

    def apply_linear(self, params, unknowns, dparams, dunknowns, dresids, mode):

        dresids['x'] += params['A'].dot(dunknowns['x'])
        if 'A' in dparams:
            dresids['x'] += dparams['A'].dot(unknowns['x'])
        if 'b' in dparams:
            dresids['x'] -= dparams['b']<|MERGE_RESOLUTION|>--- conflicted
+++ resolved
@@ -17,11 +17,7 @@
         unknowns['x'] = np.linalg.solve(params['A'], params['b'])
 
     def apply_nonlinear(self, params, unknowns, resids):
-<<<<<<< HEAD
-        """Evaluating residual for given state"""
-=======
-        ''' Evaluating residual for given state. '''
->>>>>>> 38c81f75
+        """Evaluating residual for given state."""
 
         resids['x'] = params['A'].dot(unknowns['x']) - params['b']
 
