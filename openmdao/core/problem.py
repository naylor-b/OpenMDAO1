""" OpenMDAO Problem class defintion."""

from __future__ import print_function

import sys
import json
from itertools import chain
from six import iteritems, iterkeys, itervalues
from six.moves import cStringIO
import networkx as nx

import numpy as np

from openmdao.core.system import System
from openmdao.core.group import Group, get_absvarpathnames
from openmdao.core.component import Component
from openmdao.core.parallel_group import ParallelGroup
from openmdao.core.basic_impl import BasicImpl
from openmdao.core.checks import check_connections
from openmdao.core.driver import Driver
from openmdao.core.mpi_wrap import MPI, FakeComm, under_mpirun
from openmdao.core.relevance import Relevance

from openmdao.components.param_comp import ParamComp

from openmdao.solvers.run_once import RunOnce

from openmdao.units.units import get_conversion_tuple
from collections import OrderedDict
from openmdao.util.string_util import get_common_ancestor, name_relative_to

class Problem(System):
    """ The Problem is always the top object for running an OpenMDAO
    model.
    """

    def __init__(self, root=None, driver=None, impl=None):
        super(Problem, self).__init__()
        self.root = root
        if impl is None:
            self._impl = BasicImpl
        else:
            self._impl = impl
        if driver is None:
            self.driver = Driver()
        else:
            self.driver = driver

    def __getitem__(self, name):
        """Retrieve unflattened value of named unknown or unconnected
        param variable from the root system.

        Args
        ----
        name : str
             The name of the variable.

        Returns
        -------
        The unflattened value of the given variable.
        """
        if name in self.root.unknowns:
            return self.root.unknowns[name]
        elif name in self.root.params:
            return self.root.params[name]
        elif name in self.root._to_abs_pnames:
            for p in self.root._to_abs_pnames[name]:
                return self._rec_get_param(p)
        elif name in self._dangling:
            for p in self._dangling[name]:
                return self._rec_get_param(p)
        else:
            raise KeyError("Variable '%s' not found." % name)

    def _rec_get_param(self, absname):
        parts = absname.rsplit('.', 1)
        if len(parts) == 1:
            return self.root.params[absname]
        else:
            grp = self.root._subsystem(parts[0])
            return grp.params[parts[1]]

    def __setitem__(self, name, val):
        """Sets the given value into the appropriate `VecWrapper`.
        'name' is assumed to be a promoted name.

        Args
        ----
        name : str
             The promoted name of the variable to set into the
             unknowns vector, or into params vectors if the params are
             unconnected.
        """
        if name in self.root.unknowns:
            self.root.unknowns[name] = val
        elif name in self._dangling:
            for p in self._dangling[name]:
                parts = p.rsplit('.', 1)
                if len(parts) == 1:
                    self.root.params[p] = val
                else:
                    grp = self.root._subsystem(parts[0])
                    grp.params[parts[1]] = val
        else:
            raise KeyError("Variable '%s' not found." % name)

    def _setup_connections(self, params_dict, unknowns_dict):
        """Generate a mapping of absolute param pathname to the pathname
        of its unknown.
        """
        # Get all explicit connections (stated with absolute pathnames)
        connections = self.root._get_explicit_connections()

        # go through promoted names of all top level params/unknowns
        # if promoted name in unknowns matches promoted name in params
        # that indicates an implicit connection. All connections are returned
        # in absolute form.
        implicit_conns, prom_noconns = _get_implicit_connections(self.root, params_dict,
                                                                 unknowns_dict)

        # combine implicit and explicit connections
        for tgt, srcs in iteritems(implicit_conns):
            connections.setdefault(tgt, set()).update(srcs)

        input_graph = nx.Graph()

        # resolve any input to input connections
        for tgt, srcs in iteritems(connections):
            for src in srcs:
                if src in params_dict:
                    input_graph.add_edge(src, tgt)

        # find any promoted but not connected inputs
        for p, meta in iteritems(params_dict):
            prom = meta['promoted_name']
            if prom in prom_noconns:
                for n in prom_noconns[prom]:
                    input_graph.add_edge(p, n)

        to_add = []
        for tgt, srcs in iteritems(connections):
            if tgt in input_graph:
                conn_inputs = nx.node_connected_component(input_graph, tgt)
                for s in srcs:
                    if s in unknowns_dict:
                        for t in conn_inputs:
                            to_add.append((t, s))

        for t, s in to_add:
            connections.setdefault(t, set()).add(s)

        newconns = {}
        for tgt, srcs in iteritems(connections):
            unknown_srcs = srcs.intersection(unknowns_dict.keys())
            if len(unknown_srcs) > 1:
                raise RuntimeError("Target '%s' is connected to multiple unknowns: %s" %
                                   (tgt, sorted(unknown_srcs)))

            if unknown_srcs:
                newconns[tgt] = unknown_srcs.pop()

        connections = newconns

        self._dangling = {}
        prom_unknowns = self.root._to_abs_unames
        for p, meta in iteritems(params_dict):
            if p not in connections:
                if meta['promoted_name'] not in prom_unknowns and p in input_graph:
                    self._dangling[meta['promoted_name']] = \
                        set(nx.node_connected_component(input_graph, p))
                else:
                    self._dangling[meta['promoted_name']] = set([meta['pathname']])

        return connections

    def setup(self, check=True, out_stream=sys.stdout):
        """Performs all setup of vector storage, data transfer, etc.,
        necessary to perform calculations.

        Args
        ----
        check : bool, optional
            Check for potential issues after setup is complete (the default
            is True)

        out_stream : a file-like object, optional
            Stream where report will be written if check is performed.
        """
        # if we modify the system tree, we'll need to call _setup_paths,
        # _setup_variables and _setup_connections again
        tree_changed = False

        # call _setup_variables again if we change metadata
        meta_changed = False

        # Give every system an absolute pathname
        self.root._setup_paths(self.pathname)

        # Returns the parameters and unknowns metadata dictionaries
        # for the root, which has an entry for each variable contained
        # in any child of root. Metadata for each variable will contain
        # the name of the variable relative to that system, the absolute
        # name of the variable, any user defined metadata, and the value,
        # size and/or shape if known. For example:
        #  unknowns_dict['G1.G2.foo.v1'] = {
        #     'promoted_name' :  'v1',
        #     'pathname' : 'G1.G2.foo.v1', # absolute path from the top
        #     'size' : 1,
        #     'shape' : 1,
        #     'val': 2.5,   # the initial value of that variable (if known)
        #  }
        params_dict, unknowns_dict = self.root._setup_variables()

        # collect all connections, both implicit and explicit from
        # anywhere in the tree, and put them in a dict where each key
        # is an absolute param name that maps to the absolute name of
        # a single source.
        connections = self._setup_connections(params_dict, unknowns_dict)

        # TODO: handle any automatic grouping of systems here...

        # divide MPI communicators among subsystems
        if MPI:
            self.root._setup_communicators(MPI.COMM_WORLD)
        else:
            self.root._setup_communicators(FakeComm())

        # mark any variables in non-local Systems as 'remote'
        for comp in self.root.components(recurse=True):
            if not comp.is_active():
                meta_changed = True
                comp._set_vars_as_remote()

        if MPI:
            for s in self.root.components(recurse=True):
                if s.setup_distrib_idxs is not Component.setup_distrib_idxs:
                    # component defines its own setup_distrib_idxs, so
                    # the metadata will change
                    meta_changed = True

        # All changes to the system tree or variable metadata
        # must be complete at this point.

        # if the system tree has changed, we need to recompute pathnames,
        # variable metadata, and connections
        if tree_changed:
            self.root._setup_paths(self.pathname)
            params_dict, unknowns_dict = \
                    self.root._setup_variables(compute_indices=True)
            connections = self._setup_connections(params_dict, unknowns_dict)
        elif meta_changed:
            params_dict, unknowns_dict = \
                    self.root._setup_variables(compute_indices=True)

        # perform additional checks on connections
        # (e.g. for compatible types and shapes)
        check_connections(connections, params_dict, unknowns_dict)

        # calculate unit conversions and store in param metadata
        self._setup_units(connections, params_dict, unknowns_dict)

        # propagate top level promoted names, unit conversions,
        # and connections down to all subsystems
        for sub in self.root.subsystems(recurse=True, include_self=True):
            sub.connections = connections

            for meta in chain(itervalues(sub._params_dict),
                              itervalues(sub._unknowns_dict)):
                path = meta['pathname']
                if path in unknowns_dict:
                    meta['top_promoted_name'] = unknowns_dict[path]['promoted_name']
                else:
                    meta['top_promoted_name'] = params_dict[path]['promoted_name']
                    unit_conv = params_dict[path].get('unit_conv')
                    if unit_conv:
                        meta['unit_conv'] = unit_conv

        # Given connection information, create mapping from system pathname
        # to the parameters that system must transfer data to
        param_owners = _assign_parameters(connections)

        # get map of vars to VOI indices
        self._poi_indices, self._qoi_indices = self.driver._map_voi_indices()

        pois = self.driver.params_of_interest()
        oois = self.driver.outputs_of_interest()

        # make sure pois and oois all refer to existing vars.
        # NOTE: all variables of interest (includeing POIs) must exist in
        #      the unknowns dict
        promoted_unknowns = self.root._to_abs_unames

        for vnames in pois:
            for v in vnames:
                if v not in promoted_unknowns:
                    raise NameError("Can't find param of interest '%s'." % v)

        for vnames in oois:
            for v in vnames:
                if v not in promoted_unknowns:
                    raise NameError("Can't find quantity of interest '%s'." % v)

        mode = self._check_for_matrix_matrix(pois, oois)

        relevance = Relevance(self.root, params_dict, unknowns_dict, connections,
                              pois, oois, mode)

        # pass relevance object down to all systems and perform
        # auto ordering
        for s in self.root.subsystems(recurse=True, include_self=True):
            s._relevance = relevance
            if isinstance(s, Group):
                # set auto order if order not already set
                if not s._order_set:
                    s.set_order(s.list_auto_order())

        # create VecWrappers for all systems in the tree.
        self.root._setup_vectors(param_owners, impl=self._impl)

        # Prep for case recording
        self._start_recorders()

        # Prepare Driver
        self.driver._setup(self.root)

        # check for any potential issues
        if check:
            return self.check_setup(out_stream)
        return {}

    def _check_dangling_params(self, out_stream=sys.stdout):
        """ Check for parameters that are not connected to a source/unknown.
        this includes ALL dangling params, both promoted and unpromoted.
        """
        dangling_params = sorted(set([m['promoted_name']
                             for p, m in iteritems(self.root._params_dict)
                               if p not in self.root.connections]))
        if dangling_params:
            print("\nThe following parameters have no associated unknowns:",
                  file=out_stream)
            for d in dangling_params:
                print(d, file=out_stream)

        return dangling_params

    def _check_mode(self, out_stream=sys.stdout):
        """ Adjoint vs Forward mode appropriateness """
        if self._calculated_mode != self.root._relevance.mode:
            print("\nSpecified derivative mode is '%s', but calculated mode is '%s'\n(based "
                  "on param size of %d and unknown size of %d)" % (self.root._relevance.mode,
                                                                   self._calculated_mode,
                                                                   self._p_length,
                                                                   self._u_length),
                  file=out_stream)

        return (self.root._relevance.mode, self._calculated_mode)

    def _list_unit_conversions(self, out_stream=sys.stdout):
        """ List all unit conversions being made (including only units on one
        side)"""
        if self._unit_diffs:
            tuples = sorted(iteritems(self._unit_diffs))
            print("\nUnit Conversions")
            for (src, tgt), (sunit, tunit) in tuples:
                print("%s -> %s : %s -> %s" % (src, tgt, sunit, tunit),
                        file=out_stream)

            return tuples
        return []

    def _check_no_unknown_comps(self, out_stream=sys.stdout):
        """ Check for components without unknowns. """
        nocomps = sorted([c.pathname for c in self.root.components(recurse=True,
                                                                   local=True)
                          if len(c.unknowns) == 0])
        if nocomps:
            print("\nThe following components have no unknowns:", file=out_stream)
            for n in nocomps:
                print(n, file=out_stream)

        return nocomps

    def _check_no_recorders(self, out_stream=sys.stdout):
        """ Check for no case recorder. """
        recorders = []
        recorders.extend(self.driver.recorders)
        for grp in self.root.subgroups(recurse=True, local=True,
                                       include_self=True):
            recorders.extend(grp.nl_solver.recorders)
            recorders.extend(grp.ln_solver.recorders)

        if not recorders:
            print("\nNo recorders have been specified, so no data will be saved.",
                  file=out_stream)

        return recorders

    def _check_no_connect_comps(self, out_stream=sys.stdout):
        """ Check for unconnected components. """
        conn_comps = set([t.rsplit('.', 1)[0] for t in iterkeys(self.root.connections)])
        conn_comps.update([s.rsplit('.', 1)[0] for s in itervalues(self.root.connections)])
        noconn_comps = sorted([c.pathname for c in self.root.components(recurse=True, local=True)
                               if c.pathname not in conn_comps])
        if noconn_comps:
            print("\nThe following components have no connections:", file=out_stream)
            for comp in noconn_comps:
                print(comp, file=out_stream)

        return noconn_comps

    def _check_mpi(self, out_stream=sys.stdout):
        """ Some simple MPI checks. """
        if under_mpirun():
            parr = True
            # Indicate that there are no parallel systems if user is running under MPI
            if MPI.COMM_WORLD.rank == 0:
                for grp in self.root.subgroups(recurse=True, include_self=True):
                    if isinstance(grp, ParallelGroup):
                        break
                else:
                    parr = False
                    print("\nRunning under MPI, but no ParallelGroups were found.",
                          file=out_stream)

                mincpu, maxcpu = self.root.get_req_procs()
                if maxcpu is not None and MPI.COMM_WORLD.size > maxcpu:
                    print("\nmpirun was given %d MPI processes, but the problem can only use %d" %
                          (MPI.COMM_WORLD.size, maxcpu))

                return (MPI.COMM_WORLD.size, maxcpu, parr)
        # or any ParalleGroups found when not running under MPI
        else:
            pargrps = []
            for grp in self.root.subgroups(recurse=True, include_self=True):
                if isinstance(grp, ParallelGroup):
                    print("\nFound ParallelGroup '%s', but not running under MPI." %
                          grp.pathname, file=out_stream)
                    pargrps.append(grp.pathname)
            return sorted(pargrps)

    def _check_graph(self, out_stream=sys.stdout):
        """ Check for cycles in group w/o solver. """
        cycles = []
        ooo = []
        for grp in self.root.subgroups(recurse=True, include_self=True):
            graph = grp._get_sys_graph()

            strong = [s for s in nx.strongly_connected_components(graph)
                      if len(s) > 1]

            if strong:
                relstrong = []
                for slist in strong:
                    relstrong.append([])
                    for s in slist:
                        relstrong[-1].append(name_relative_to(grp.pathname, s))
                        relstrong[-1] = sorted(relstrong[-1])
                print("Group '%s' has the following cycles: %s" %
                      (grp.pathname, relstrong), file=out_stream)
                cycles.append(relstrong)

            # Components/Systems/Groups are not in the right execution order
            graph = grp._break_cycles(grp.list_order(), graph)

            visited = set()
            out_of_order = {}
            for sub in grp.subsystems():
                visited.add(sub.pathname)
                for u, v in nx.dfs_edges(graph, sub.pathname):
                    if v in visited:
                        out_of_order.setdefault(name_relative_to(grp.pathname, v),
                                                set()).add(sub.pathname)

            if out_of_order:
                # scope ooo names to group
                for name in out_of_order:
                    out_of_order[name] = sorted([name_relative_to(grp.pathname, n)
                                                   for n in out_of_order[name]])
                print("Group '%s' has the following out-of-order subsystems:" %
                        grp.pathname, file=out_stream)
                for n, subs in iteritems(out_of_order):
                    print("   %s should run after %s" % (n, subs), file=out_stream)
                ooo.append((grp.pathname, list(iteritems(out_of_order))))
                print("Auto ordering would be: %s" % grp.list_auto_order(),
                      file=out_stream)

        return (cycles, sorted(ooo))

    def check_setup(self, out_stream=sys.stdout):
        """Write a report to the given stream indicating any potential problems found
        with the current configuration of this ``Problem``.

        Args
        ----
        out_stream : a file-like object, optional
            Stream where report will be written.
        """
        print("##############################################", file=out_stream)
        print("Setup: Checking for potential issues...", file=out_stream)

        results = {} # dict of results for easier testing
        results['dangling_params'] = self._check_dangling_params(out_stream)
        results['mode'] = self._check_mode(out_stream)
        results['unit_diffs'] = self._list_unit_conversions(out_stream)
        results['no_unknown_comps'] = self._check_no_unknown_comps(out_stream)
        results['no_connect_comps'] = self._check_no_connect_comps(out_stream)
        results['recorders'] = self._check_no_recorders(out_stream)
        results['mpi'] = self._check_mpi(out_stream)
        results['cycles'], results['out_of_order'] = self._check_graph(out_stream)

        # TODO: Incomplete optimization driver configuration
        # TODO: Parallelizability for users running serial models
        # TODO: io state of recorder-specific files?

        # loop over subsystems and let them add any specific checks to the stream
        for s in self.root.subsystems(recurse=True, local=True, include_self=True):
            stream = cStringIO()
            s.check_setup(out_stream=stream)
            content = stream.getvalue()
            if content:
                print("%s:\n%s\n" % (s.pathname, content), file=out_stream)
                results["@%s" % s.pathname] = content

        print("\nSetup: Check complete.", file=out_stream)
        print("##############################################\n", file=out_stream)

        return results

    def run(self):
        """ Runs the Driver in self.driver. """
        if self.root.is_active():
            self.driver.run(self)

    def _mode(self, mode, param_list, unknown_list):
        """ Determine the mode based on precedence. The mode in `mode` is
        first. If that is 'auto', then the mode in root.ln_options takes
        precedence. If that is 'auto', then mode is determined by the width
        of the parameter and quantity space."""

        self._p_length = 0
        self._u_length = 0
        uset = set()
        for unames in unknown_list:
            if isinstance(unames, tuple):
                uset.update(unames)
            else:
                uset.add(unames)
        pset = set()
        for pnames in param_list:
            if isinstance(pnames, tuple):
                pset.update(pnames)
            else:
                pset.add(pnames)

        for meta in chain(itervalues(self.root._unknowns_dict),
                          itervalues(self.root._params_dict)):
            prom_name = meta['promoted_name']
            if prom_name in uset:
                self._u_length += meta['size']
                uset.remove(prom_name)
            elif prom_name in pset:
                self._p_length += meta['size']
                pset.remove(prom_name)

        if uset:
            raise RuntimeError("Can't determine size of unknowns %s." % list(uset))
        if pset:
            raise RuntimeError("Can't determine size of params %s." % list(pset))

        # Choose mode based on size
        if self._p_length > self._u_length:
            self._calculated_mode = 'rev'
        else:
            self._calculated_mode = 'fwd'

        if mode == 'auto':
            mode = self.root.ln_solver.options['mode']
            if mode == 'auto':
                mode = self._calculated_mode

        return mode

    def calc_gradient(self, param_list, unknown_list, mode='auto',
                      return_format='array'):
        """ Returns the gradient for the system that is slotted in
        self.root. This function is used by the optimizer but also can be
        used for testing derivatives on your model.

        Args
        ----
        param_list : list of strings
            List of parameter name strings with respect to which derivatives
            are desired. All params must have a paramcomp.

        unknown_list : list of strings
            List of output or state name strings for derivatives to be
            calculated. All must be valid unknowns in OpenMDAO.

        mode : string, optional
            Deriviative direction, can be 'fwd', 'rev', 'fd', or 'auto'.
            Default is 'auto', which uses mode specified on the linear solver
            in root.

        return_format : string, optional
            Format for the derivatives, can be 'array' or 'dict'.

        Returns
        -------
        ndarray or dict
            Jacobian of unknowns with respect to params.
        """

        if mode not in ['auto', 'fwd', 'rev', 'fd']:
            msg = "mode must be 'auto', 'fwd', 'rev', or 'fd'"
            raise ValueError(msg)

        if return_format not in ['array', 'dict']:
            msg = "return_format must be 'array' or 'dict'"
            raise ValueError(msg)

        # Either analytic or finite difference
        if mode == 'fd' or self.root.fd_options['force_fd']:
            return self._calc_gradient_fd(param_list, unknown_list,
                                          return_format)
        else:
            return self._calc_gradient_ln_solver(param_list, unknown_list,
                                                 return_format, mode)

    def _calc_gradient_fd(self, param_list, unknown_list, return_format):
        """ Returns the finite differenced gradient for the system that is slotted in
        self.root.

        Args
        ----
        param_list : list of strings
            List of parameter name strings with respect to which derivatives
            are desired. All params must have a paramcomp.

        unknown_list : list of strings
            List of output or state name strings for derivatives to be
            calculated. All must be valid unknowns in OpenMDAO.

        return_format : string
            Format for the derivatives, can be 'array' or 'dict'.

        Returns
        -------
        ndarray or dict
            Jacobian of unknowns with respect to params.
        """
        root = self.root
        unknowns = root.unknowns
        params = root.params

        abs_params = []
        for name in param_list:

            if name in unknowns:
                name = unknowns.metadata(name)['pathname']

            for target, src in iteritems(root.connections):
                if name == src:
                    name = target
                    break

            abs_params.append(name)

        Jfd = root.fd_jacobian(params, unknowns, root.resids, total_derivs=True,
                               fd_params=abs_params, fd_unknowns=unknown_list)

        def get_fd_ikey(ikey):
            # FD Input keys are a little funny....
            if isinstance(ikey, tuple):
                ikey = ikey[0]

            fd_ikey = ikey

            if fd_ikey not in params:
                # The user sometimes specifies the parameter output
                # name instead of its target because it is more
                # convenient
                for key, val in iteritems(root.connections):
                    if val == ikey:
                        fd_ikey = key
                        break

                # We need the absolute name, but the fd Jacobian
                # holds relative promoted inputs
                if fd_ikey not in params:
                    for key in params:
                        meta = params.metadata(key)
                        if meta['promoted_name'] == fd_ikey:
                            fd_ikey = meta['pathname']
                            break

            return fd_ikey

        if return_format == 'dict':
            J = {}
            for okey in unknown_list:
                J[okey] = {}
                for j, ikey in enumerate(param_list):
                    abs_ikey = abs_params[j]
                    fd_ikey = get_fd_ikey(abs_ikey)

                    # Support for paramcomps that are buried in sub-Groups
                    if (okey, fd_ikey) not in Jfd:
                        fd_ikey = root._to_abs_pnames[fd_ikey][0]

                    J[okey][ikey] = Jfd[(okey, fd_ikey)]
        else:
            usize = 0
            psize = 0
            for u in unknown_list:
                usize += self.root.unknowns.metadata(u)['size']
            for p in param_list:
                psize += self.root.unknowns.metadata(p)['size']
            J = np.zeros((usize, psize))

            ui = 0
            for u in unknown_list:
                pi = 0
                for j, p in enumerate(param_list):
                    abs_ikey = abs_params[j]
                    fd_ikey = get_fd_ikey(abs_ikey)

                    # Support for paramcomps that are buried in sub-Groups
                    if (u, fd_ikey) not in Jfd:
                        fd_ikey = root._to_abs_pnames[fd_ikey][0]

                    pd = Jfd[u, fd_ikey]
                    rows, cols = pd.shape
                    for row in range(0, rows):
                        for col in range(0, cols):
                            J[ui+row][pi+col] = pd[row][col]
                    pi += cols
                ui += rows
        return J

    def _calc_gradient_ln_solver(self, param_list, unknown_list, return_format, mode):
        """ Returns the gradient for the system that is slotted in
        self.root. The gradient is calculated using root.ln_solver.

        Args
        ----
        param_list : list of strings
            List of parameter name strings with respect to which derivatives
            are desired. All params must have a paramcomp.

        unknown_list : list of strings
            List of output or state name strings for derivatives to be
            calculated. All must be valid unknowns in OpenMDAO.

        return_format : string
            Format for the derivatives, can be 'array' or 'dict'.

        mode : string
            Deriviative direction, can be 'fwd', 'rev', 'fd', or 'auto'.
            Default is 'auto', which uses mode specified on the linear solver
            in root.

        Returns
        -------
        ndarray or dict
            Jacobian of unknowns with respect to params.
        """

        root = self.root
        unknowns = root.unknowns
        params = root.params
        iproc = root.comm.rank

        # Respect choice of mode based on precedence.
        # Call arg > ln_solver option > auto-detect
        mode = self._mode(mode, param_list, unknown_list)

        # Prepare model for calculation
        root.clear_dparams()
        for names in root._relevance.vars_of_interest(mode):
            for name in names:
                if name in root.dumat:
                    root.dumat[name].vec[:] = 0.0
                    root.drmat[name].vec[:] = 0.0
        root.dumat[None].vec[:] = 0.0
        root.drmat[None].vec[:] = 0.0

        # Linearize Model
        root.jacobian(params, unknowns, root.resids)

        # Initialize Jacobian
        if return_format == 'dict':
            J = {}
            for okeys in unknown_list:
                if isinstance(okeys, str):
                    okeys = (okeys,)
                for okey in okeys:
                    J[okey] = {}
                    for ikeys in param_list:
                        if isinstance(ikeys, str):
                            ikeys = (ikeys,)
                        for ikey in ikeys:
                            J[okey][ikey] = None
        else:
            usize = 0
            psize = 0
            for u in unknown_list:
                usize += self.root.unknowns.metadata(u)['size']
            for p in param_list:
                psize += self.root.unknowns.metadata(p)['size']
            J = np.zeros((usize, psize))

        if mode == 'fwd':
            input_list, output_list = param_list, unknown_list
            poi_indices, qoi_indices = self._poi_indices, self._qoi_indices
        else:
            input_list, output_list = unknown_list, param_list
            qoi_indices, poi_indices = self._poi_indices, self._qoi_indices

        # Process our inputs/outputs of interest for parallel groups
        all_vois = self.root._relevance.vars_of_interest(mode)

        input_set = set()
        for inp in input_list:
            if isinstance(inp, str):
                input_set.add(inp)
            else:
                input_set.update(inp)

        # Our variables of interest inlude all sets for which at least
        # one variable is requested.
        voi_sets = []
        for voi_set in all_vois:
            for voi in voi_set:
                if voi in input_set:
                    voi_sets.append(voi_set)
                    break

        # Add any variables that the user "forgot". TODO: This won't be
        # necessary when we have an API to automatically generate the
        # IOI and OOI.
        flat_voi = [item for sublist in all_vois for item in sublist]
        for items in input_list:
            if isinstance(items, str):
                items = (items,)
            for item in items:
                if item not in flat_voi:
                    # Put them in serial groups
                    voi_sets.append((item,))

        voi_srcs = {}

        # If Forward mode, solve linear system for each param
        # If Adjoint mode, solve linear system for each unknown
        j = 0
        for params in voi_sets:
            rhs = {}
            voi_idxs = {}

            # Allocate all of our Right Hand Sides for this parallel set.
            for voi in params:
                vkey = voi if len(params) > 1 else None

                duvec = self.root.dumat[vkey]
                rhs[vkey] = np.zeros((len(duvec.vec), ))

                voi_srcs[vkey] = voi
                _, in_idxs = duvec.get_local_idxs(voi, poi_indices)
                voi_idxs[vkey] = in_idxs

            # TODO: check that all vois are the same size!!!

            jbase = j

            for i in range(len(in_idxs)):
                for voi in params:
                    vkey = voi if len(params) > 1 else None
                    # only set a 1.0 in the entry if that var is 'owned' by this rank
                    if self.root._owning_ranks[voi_srcs[vkey]] == iproc:
                        #print("setting %s to 1.0 in rank %d" % (voi, iproc))
                        rhs[vkey][voi_idxs[vkey][i]] = 1.0

                # Solve the linear system
                dx_mat = root.ln_solver.solve(rhs, root, mode)

                for voi in rhs:
                    rhs[voi][voi_idxs[voi][i]] = 0.0

                for param, dx in iteritems(dx_mat):
                    if len(params) == 1:
                        vkey = None
                        param = params[0] # if voi is None, params has only one serial entry
                    else:
                        vkey = param

                    i = 0
                    for item in output_list:

                        _, out_idxs = self.root.dumat[vkey].get_local_idxs(item,
                                                                           qoi_indices)
                        nk = len(out_idxs)

                        if return_format == 'dict':
                            if mode == 'fwd':
                                if J[item][param] is None:
                                    J[item][param] = np.zeros((nk, len(in_idxs)))
                                J[item][param][:, j-jbase] = dx[out_idxs]
                            else:
                                if J[param][item] is None:
                                    J[param][item] = np.zeros((len(in_idxs), nk))
                                J[param][item][j-jbase, :] = dx[out_idxs]
                        else:
                            if mode == 'fwd':
                                J[i:i+nk, j] = dx[out_idxs]
                            else:
                                J[j, i:i+nk] = dx[out_idxs]
                            i += nk
                j += 1

        return J

    def check_partial_derivatives(self, out_stream=sys.stdout):
        """ Checks partial derivatives comprehensively for all components in
        your model.

        Args
        ----

        out_stream : file_like
            Where to send human readable output. Default is sys.stdout. Set to
            None to suppress.

        Returns
        -------
        Dict of Dicts of Dicts of Tuples of Floats.

        First key is the component name; 2nd key is the (output, input) tuple
        of strings; third key is one of ['rel error', 'abs error',
        'magnitude', 'fdstep']; Tuple contains norms for forward - fd,
        adjoint - fd, forward - adjoint using the best case fdstep.
        """

        root = self.root

        # Linearize the model
        root.jacobian(root.params, root.unknowns, root.resids)

        if out_stream is not None:
            out_stream.write('Partial Derivatives Check\n\n')

        data = {}
        skip_keys = []

        # Derivatives should just be checked without parallel adjoint for now.
        voi = None

        # Check derivative calculations for all comps at every level of the
        # system hierarchy.
        for comp in root.components(recurse=True):
            cname = comp.pathname

            # No need to check comps that don't have any derivs.
            if comp.fd_options['force_fd']:
                continue

            # Paramcomps are just clutter too.
            if isinstance(comp, ParamComp):
                continue

            data[cname] = {}
            jac_fwd = {}
            jac_rev = {}
            jac_fd = {}

            params = comp.params
            unknowns = comp.unknowns
            resids = comp.resids
            dparams = comp.dpmat[voi]
            dunknowns = comp.dumat[voi]
            dresids = comp.drmat[voi]

            if out_stream is not None:
                out_stream.write('-'*(len(cname)+15) + '\n')
                out_stream.write("Component: '%s'\n" % cname)
                out_stream.write('-'*(len(cname)+15) + '\n')

            # Figure out implicit states for this comp
            states = [n for n, m in iteritems(comp.unknowns) if m.get('state')]

            # Create all our keys and allocate Jacs
            for p_name in chain(dparams, states):

                dinputs = dunknowns if p_name in states else dparams
                p_size = np.size(dinputs[p_name])

                # Check dimensions of user-supplied Jacobian
                for u_name in unknowns:

                    u_size = np.size(dunknowns[u_name])
                    if comp._jacobian_cache:

                        # Go no further if we aren't defined.
                        if (u_name, p_name) not in comp._jacobian_cache:
                            skip_keys.append((u_name, p_name))
                            continue

                        user = comp._jacobian_cache[(u_name, p_name)].shape

                        # User may use floats for scalar jacobians
                        if len(user) < 2:
                            user = (user[0], 1)

                        if user[0] != u_size or user[1] != p_size:
                            msg = "Jacobian in component '{}' between the" + \
                            " variables '{}' and '{}' is the wrong size. " + \
                            "It should be {} by {}"
                            msg = msg.format(cname, p_name, u_name, p_size,
                                             u_size)
                            raise ValueError(msg)

                    jac_fwd[(u_name, p_name)] = np.zeros((u_size, p_size))
                    jac_rev[(u_name, p_name)] = np.zeros((u_size, p_size))

            # Reverse derivatives first
            for u_name in dresids:
                u_size = np.size(dunknowns[u_name])

                # Send columns of identity
                for idx in range(u_size):
                    dresids.vec[:] = 0.0
                    root.clear_dparams()
                    dunknowns.vec[:] = 0.0

                    dresids.flat[u_name][idx] = 1.0
                    try:
                        dparams.adj_accumulate_mode = True
                        comp.apply_linear(params, unknowns, dparams,
                                          dunknowns, dresids, 'rev')
                    finally:
                        dparams.adj_accumulate_mode = False

                    for p_name in chain(dparams, states):
                        if (u_name, p_name) in skip_keys:
                            continue

                        dinputs = dunknowns if p_name in states else dparams

                        jac_rev[(u_name, p_name)][idx, :] = dinputs.flat[p_name]

            # Forward derivatives second
            for p_name in chain(dparams, states):

                dinputs = dunknowns if p_name in states else dparams
                p_size = np.size(dinputs[p_name])

                # Send columns of identity
                for idx in range(p_size):
                    dresids.vec[:] = 0.0
                    root.clear_dparams()
                    dunknowns.vec[:] = 0.0

                    dinputs.flat[p_name][idx] = 1.0
                    comp.apply_linear(params, unknowns, dparams,
                                      dunknowns, dresids, 'fwd')

                    for u_name in dresids:
                        if (u_name, p_name) in skip_keys:
                            continue

                        jac_fwd[(u_name, p_name)][:, idx] = dresids.flat[u_name]

            # Finite Difference goes last
            dresids.vec[:] = 0.0
            root.clear_dparams()
            dunknowns.vec[:] = 0.0
            jac_fd = comp.fd_jacobian(params, unknowns, resids,
                                      step_size=1e-6)

            # Assemble and Return all metrics.
            _assemble_deriv_data(chain(dparams, states), resids, data[cname],
                                 jac_fwd, jac_rev, jac_fd, out_stream,
                                 skip_keys, c_name=cname)

        return data

    def check_total_derivatives(self, out_stream=sys.stdout):
        """ Checks total derivatives for problem defined at the top.

        Args
        ----

        out_stream : file_like
            Where to send human readable output. Default is sys.stdout. Set to
            None to suppress.

        Returns
        -------
        Dict of Dicts of Tuples of Floats

        First key is the (output, input) tuple of strings; second key is one
        of ['rel error', 'abs error', 'magnitude', 'fdstep']; Tuple contains
        norms for forward - fd, adjoint - fd, forward - adjoint using the
        best case fdstep.
        """

        if out_stream is not None:
            out_stream.write('Total Derivatives Check\n\n')

        # Params and Unknowns that we provide at this level.
        abs_param_list = self.root._get_fd_params()
        param_srcs = [self.root.connections[p] for p in abs_param_list]
        unknown_list = self.root._get_fd_unknowns()

        # Convert absolute parameter names to promoted ones because it is
        # easier for the user to read.
        param_list = [self.root._unknowns_dict[p]['promoted_name'] for p in param_srcs]

        # Calculate all our Total Derivatives
        Jfor = self.calc_gradient(param_list, unknown_list, mode='fwd',
                                  return_format='dict')
        Jrev = self.calc_gradient(param_list, unknown_list, mode='rev',
                                  return_format='dict')
        Jfd = self.calc_gradient(param_list, unknown_list, mode='fd',
                                 return_format='dict')

        Jfor = _jac_to_flat_dict(Jfor)
        Jrev = _jac_to_flat_dict(Jrev)
        Jfd = _jac_to_flat_dict(Jfd)

        # Assemble and Return all metrics.
        data = {}
        _assemble_deriv_data(param_list, unknown_list, data,
                             Jfor, Jrev, Jfd, out_stream)

        return data

    def _start_recorders(self):
        """ Prepare recorders for recording."""
        for recorder in self.driver.recorders:
            recorder.startup(self.root)

        for group in self.root.subgroups(recurse=True, include_self=True):
            for solver in (group.nl_solver, group.ln_solver):
                for recorder in solver.recorders:
                    recorder.startup(group)

    def _check_for_matrix_matrix(self, params, unknowns):
        """ Checks a system hiearchy to make sure that no settings violate the
        assumptions needed for matrix-matrix calculation. Returns the mode that
        the system needs to use.
        """

        mode = self._mode('auto', params, unknowns)

        # TODO : Only Linear GS is supported on system

        for sub in self.root.subgroups(recurse=True):
            sub_mode = sub.ln_solver.options['mode']

            # Modes must match root for all subs
            if sub_mode not in (mode, 'auto'):
                msg = "Group '{name}' has mode '{submode}' but the root group has mode '{rootmode}'." \
                        " Modes must match to use Matrix Matrix."
                msg = msg.format(name=sub.name, submode=sub_mode, rootmode=mode)
                raise RuntimeError(msg)

            # TODO : Only Linear GS is supported on sub

        return mode

<<<<<<< HEAD
    def _json_system_tree(self):
        """ Returns a json representation of the system hierarchy for the
        model in root.

        Returns
        -------
        json string
        """

        def _tree_dict(system):
            dct = OrderedDict()
            for s in system.subsystems(recurse=True):
                if isinstance(s, Group):
                    dct[s.name] = _tree_dict(s)
                else:
                    dct[s.name] = OrderedDict()
                    for vname, meta in iteritems(s.unknowns):
                        dct[s.name][vname] = m = meta.copy()
                        for mname in m:
                            if isinstance(m[mname], np.ndarray):
                                m[mname] = m[mname].tolist()
            return dct

        tree = OrderedDict()
        tree['root'] = _tree_dict(self.root)
        return json.dumps(tree)

=======
>>>>>>> 69a74f69
    def _json_dependencies(self):
        """ Returns a json representation of the data dependency graph for
        the model in root..

        Returns
        -------
        A json string with a dependency matrix and a list of variable
        name labels.
        """
        return self.root._relevance.json_dependencies()


    def _setup_units(self, connections, params_dict, unknowns_dict):
        """
        Calculate unit conversion factors for any connected
        variables having different units and store them in params_dict.

        Args
        ----
        connections : dict
            A dict of target variables (absolute name) mapped
            to the absolute name of their source variable.

        params_dict : OrderedDict
            A dict of parameter metadata for the whole `Problem`.

        unknowns_dict : OrderedDict
            A dict of unknowns metadata for the whole `Problem`.
        """

        self._unit_diffs = {}
        for target, source in iteritems(connections):
            tmeta = params_dict[target]
            smeta = unknowns_dict[source]

            # units must be in both src and target to have a conversion
            if 'units' not in tmeta or 'units' not in smeta:
                # for later reporting in check_setup, keep track of any unit differences,
                # even for connections where one side has units and the other doesn't
                if 'units' in tmeta or 'units' in smeta:
                    self._unit_diffs[(source, target)] = (smeta.get('units'),
                                                          tmeta.get('units'))
                continue

            src_unit = smeta['units']
            tgt_unit = tmeta['units']

            try:
                scale, offset = get_conversion_tuple(src_unit, tgt_unit)
            except TypeError as err:
                if str(err) == "Incompatible units":
                    msg = "Unit '{s[units]}' in source '{s[promoted_name]}' "\
                        "is incompatible with unit '{t[units]}' "\
                        "in target '{t[promoted_name]}'.".format(s=smeta, t=tmeta)
                    raise TypeError(msg)
                else:
                    raise

            # If units are not equivalent, store unit conversion tuple
            # in the parameter metadata
            if scale != 1.0 or offset != 0.0:
                tmeta['unit_conv'] = (scale, offset)
                self._unit_diffs[(source, target)] = (smeta.get('units'),
                                                      tmeta.get('units'))

def system_tree(system):
    """ Returns a dict representation of the system hierarchy with
    this System as root.

    Returns
    -------
    dict
    """

    def _tree_dict(ss):
        dct = { 'name': ss.name }
        children = [_tree_dict(s) for s in ss.subsystems()]

        if isinstance(ss, Component):
            for vname, meta in ss.unknowns.items():
                size = meta['size'] if meta['size'] else 1
                children.append({'name': vname, 'size': size })

        dct['children'] = children

        return dct

    tree = _tree_dict(system)
    if not tree['name']:
        tree['name'] = 'root'

    return tree  #json.dump(tree, stream)

def _assign_parameters(connections):
    """Map absolute system names to the absolute names of the
    parameters they transfer data to.
    """
    param_owners = {}

    for par, unk in iteritems(connections):
        param_owners.setdefault(get_common_ancestor(par, unk), []).append(par)

    return param_owners


def _jac_to_flat_dict(jac):
    """ Converts a double `dict` jacobian to a flat `dict` Jacobian. Keys go
    from [out][in] to [out,in].

    Args
    ----

    jac : dict of dicts of ndarrays
        Jacobian that comes from calc_gradient when the return_type is 'dict'.

    Returns
    -------

    dict of ndarrays"""

    new_jac = {}
    for key1, val1 in iteritems(jac):
        for key2, val2 in iteritems(val1):
            new_jac[(key1, key2)] = val2

    return new_jac

def _assemble_deriv_data(params, resids, cdata, jac_fwd, jac_rev, jac_fd,
                         out_stream, skip_keys=(None, ), c_name='root'):
    """ Assembles dictionaries and prints output for check derivatives
    functions. This is used by both the partial and total derivative
    checks."""
    started = False

    for p_name in params:
        for u_name in resids:

            ldata = cdata[(u_name, p_name)] = {}

            Jsub_fd = jac_fd[(u_name, p_name)]

            if (u_name, p_name) in skip_keys:
                Jsub_for = np.zeros(Jsub_fd.shape)
                Jsub_rev = np.zeros(Jsub_fd.shape)
            else:
                Jsub_for = jac_fwd[(u_name, p_name)]
                Jsub_rev = jac_rev[(u_name, p_name)]

            ldata['J_fd'] = Jsub_fd
            ldata['J_fwd'] = Jsub_for
            ldata['J_rev'] = Jsub_rev

            magfor = np.linalg.norm(Jsub_for)
            magrev = np.linalg.norm(Jsub_rev)
            magfd = np.linalg.norm(Jsub_fd)

            ldata['magnitude'] = (magfor, magrev, magfd)

            abs1 = np.linalg.norm(Jsub_for - Jsub_fd)
            abs2 = np.linalg.norm(Jsub_rev - Jsub_fd)
            abs3 = np.linalg.norm(Jsub_for - Jsub_rev)

            ldata['abs error'] = (abs1, abs2, abs3)

            rel1 = np.linalg.norm(Jsub_for - Jsub_fd)/magfd
            rel2 = np.linalg.norm(Jsub_rev - Jsub_fd)/magfd
            rel3 = np.linalg.norm(Jsub_for - Jsub_rev)/magfd

            ldata['rel error'] = (rel1, rel2, rel3)

            if out_stream is None:
                continue

            if started is True:
                out_stream.write(' -'*30 + '\n')
            else:
                started = True

            # Optional file_like output
            out_stream.write("  %s: '%s' wrt '%s'\n\n"% (c_name, u_name, p_name))

            out_stream.write('    Forward Magnitude : %.6e\n' % magfor)
            out_stream.write('    Reverse Magnitude : %.6e\n' % magrev)
            out_stream.write('         Fd Magnitude : %.6e\n\n' % magfd)

            out_stream.write('    Absolute Error (Jfor - Jfd) : %.6e\n' % abs1)
            out_stream.write('    Absolute Error (Jrev - Jfd) : %.6e\n' % abs2)
            out_stream.write('    Absolute Error (Jfor - Jrev): %.6e\n\n' % abs3)

            out_stream.write('    Relative Error (Jfor - Jfd) : %.6e\n' % rel1)
            out_stream.write('    Relative Error (Jrev - Jfd) : %.6e\n' % rel2)
            out_stream.write('    Relative Error (Jfor - Jrev): %.6e\n\n' % rel3)

            out_stream.write('    Raw Forward Derivative (Jfor)\n\n')
            out_stream.write(str(Jsub_for))
            out_stream.write('\n\n')
            out_stream.write('    Raw Reverse Derivative (Jrev)\n\n')
            out_stream.write(str(Jsub_rev))
            out_stream.write('\n\n')
            out_stream.write('    Raw FD Derivative (Jfor)\n\n')
            out_stream.write(str(Jsub_fd))
            out_stream.write('\n\n')

def _get_implicit_connections(root, params_dict, unknowns_dict):
    """
    Finds all matches between promoted names of parameters and
    unknowns.  Any matches imply an implicit connection.  All
    connections are expressed using absolute pathnames.

    This should only be called using params and unknowns from the
    top level `Group` in the system tree.

    Args
    ----
    params_dict : dict
        dictionary of metadata for all parameters in this `Group`

    unknowns_dict : dict
        dictionary of metadata for all unknowns in this `Group`

    Returns
    -------
    dict
        implicit connections in this `Group`, represented as a mapping
        from the pathname of the target to the pathname of the source

    Raises
    ------
    RuntimeError
        if a a promoted variable name matches multiple unknowns
    """

    # check if any promoted names correspond to mutiple unknowns
    for name, lst in iteritems(root._to_abs_unames):
        if len(lst) > 1:
            raise RuntimeError("Promoted name '%s' matches multiple unknowns: %s" %
                               (name, lst))

    connections = {}
    dangling = {}

    for prom_name, pabs_list in iteritems(root._to_abs_pnames):
        if prom_name in root._to_abs_unames:  # param has a src in unknowns
            uprom = root._to_abs_unames[prom_name]
            for pabs in pabs_list:
                connections[pabs] = set(uprom)
        else:
            dangling.setdefault(prom_name, set()).update(pabs_list)

    return connections, dangling<|MERGE_RESOLUTION|>--- conflicted
+++ resolved
@@ -1167,36 +1167,6 @@
 
         return mode
 
-<<<<<<< HEAD
-    def _json_system_tree(self):
-        """ Returns a json representation of the system hierarchy for the
-        model in root.
-
-        Returns
-        -------
-        json string
-        """
-
-        def _tree_dict(system):
-            dct = OrderedDict()
-            for s in system.subsystems(recurse=True):
-                if isinstance(s, Group):
-                    dct[s.name] = _tree_dict(s)
-                else:
-                    dct[s.name] = OrderedDict()
-                    for vname, meta in iteritems(s.unknowns):
-                        dct[s.name][vname] = m = meta.copy()
-                        for mname in m:
-                            if isinstance(m[mname], np.ndarray):
-                                m[mname] = m[mname].tolist()
-            return dct
-
-        tree = OrderedDict()
-        tree['root'] = _tree_dict(self.root)
-        return json.dumps(tree)
-
-=======
->>>>>>> 69a74f69
     def _json_dependencies(self):
         """ Returns a json representation of the data dependency graph for
         the model in root..
