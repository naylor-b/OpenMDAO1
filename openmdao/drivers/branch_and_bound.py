--- conflicted
+++ resolved
@@ -372,11 +372,7 @@
                                         break
                                 else:
                                     S4_fail = True
-<<<<<<< HEAD
-=======
                                     break
->>>>>>> f6f83610
-
                         else:
                             S4_fail = True
                     else:
@@ -640,28 +636,9 @@
     def calc_SSqr_convex(self, x_com, x_comL, x_comU, xhat_comL, xhat_comU,
                          X, R_inv, sum_R_inv, SigmaSqr, alpha):
         """ Callback function for minimization of mean squared error."""
-<<<<<<< HEAD
 
         n, k = X.shape
 
-=======
-
-        obj_surrogate = self.obj_surrogate
-        x_comL = param[0]
-        x_comU = param[1]
-        xhat_comL = param[2]
-        xhat_comU = param[3]
-
-        X = obj_surrogate.X
-        R_inv = obj_surrogate.R_inv
-        SigmaSqr = obj_surrogate.SigmaSqr
-        alpha = obj_surrogate._alpha
-
-        n, k = X.shape
-
-        one = np.ones([n, 1])
-
->>>>>>> f6f83610
         rL = x_comL[k:]
         rU = x_comU[k:]
         rhat = x_com[k:].reshape(n, 1)
@@ -676,12 +653,6 @@
 
         S2 = term1 + alpha*(rhat-rhat_L).T.dot(rhat-rhat_U)
 
-<<<<<<< HEAD
-=======
-        term2 = alpha*(rhat-rhat_L).T.dot(rhat-rhat_U)
-        S2 = term1 + term2
-
->>>>>>> f6f83610
         return S2[0, 0]
 
     def minimize_y(self, x_comL, x_comU, Ain_hat, bin_hat, surrogate):
