--- conflicted
+++ resolved
@@ -125,11 +125,6 @@
     _number = re.compile('[+-]?[0-9]+(\\.[0-9]*)?([eE][+-]?[0-9]+)?')
 
     def __init__(self, *args):
-<<<<<<< HEAD
-=======
-
-
->>>>>>> 8ad8a416
         if len(args) == 2:
             self.value = args[0]
             self.unit = _find_unit(args[1])
@@ -244,9 +239,8 @@
         the combination is equivalent to the original one. The new unit
         must be compatible with the previous unit of the object.
 
-<<<<<<< HEAD
-        Parameters
-        ----------
+        Args
+        ----
         unit : str
             A unit.
 
@@ -254,17 +248,6 @@
         ------
         TypeError
             If the unit string is not a known unit or a
-=======
-        Args
-    	----
-	unit : str
-	    A unit.
-
-        Raises
-	    ------
-	TypeError
-	    If the unit string is not a known unit or a
->>>>>>> 8ad8a416
             unit incompatible with the current one.
         """
         unit = _find_unit(unit)
@@ -284,9 +267,8 @@
         are integers. This is used to convert to irregular unit
         systems like hour/minute/second.
 
-<<<<<<< HEAD
-        Parameters
-        ----------
+        Args
+        ----
         unit : str or sequence of str
             One or several units.
 
@@ -299,22 +281,6 @@
         ------
         TypeError
             If any of the specified units are not compatible
-=======
-        Args
-	    ----
-	unit : str or sequence of str
-	    One or several units.
-
-        Returns
-	    -------
-	PhysicalQuantity or tuple of PhysicalQuantity
-	    One or more physical quantities.
-
-        Raises
-	    ------
-	TypeError
-	    If any of the specified units are not compatible
->>>>>>> 8ad8a416
             with the original unit.
         """
         unit = _find_unit(unit)
@@ -327,17 +293,10 @@
     def in_base_units(self):
         """
         Returns
-<<<<<<< HEAD
         -------
         PhysicalQuantity
             The same quantity converted to base units,
             i.e., SI units in most cases.
-=======
-	    -------
-	PhysicalQuantity
-	    The same quantity converted to base units,
-	    i.e., SI units in most cases.
->>>>>>> 8ad8a416
         """
         new_value = self.value * self.unit.factor
         num = ''
@@ -361,9 +320,8 @@
 
     def is_compatible(self, unit):
         """
-<<<<<<< HEAD
-        Parameters
-        ----------
+        Args
+        ----
         unit : str
             A unit.
 
@@ -371,17 +329,6 @@
         -------
         bool
             True if the specified unit is compatible with the
-=======
-        Args
-	    ----
-	unit : str
-	    A unit.
-
-        Returns
-	    -------
-	bool
-	    True if the specified unit is compatible with the
->>>>>>> 8ad8a416
             one of the quantity.
         """
         unit = _find_unit(unit)
@@ -473,13 +420,8 @@
     factor, and the exponentials of each of the SI base units that enter into
     it. Units can be multiplied, divided, and raised to integer powers.
 
-<<<<<<< HEAD
-    Parameters
-    ----------
-=======
     Args
     ----
->>>>>>> 8ad8a416
     names : dict or str
         A dictionary mapping each name component to its
         associated integer power (e.g., C{{'m': 1, 's': -1}})
@@ -593,9 +535,8 @@
 
     def conversion_factor_to(self, other):
         """
-<<<<<<< HEAD
-        Parameters
-        ----------
+        Args
+        ----
         other : PhysicalUnit
             Another unit.
 
@@ -603,17 +544,6 @@
         -------
         float
            The conversion factor from this unit to another unit.
-=======
-        Args
-	----
-	other : PhysicalUnit
-	    Another unit.
-
-        Returns
-	-------
-	float
-	   The conversion factor from this unit to another unit.
->>>>>>> 8ad8a416
 
         Raises
         ------
@@ -634,9 +564,8 @@
     # added 1998/09/29 GPW
     def conversion_tuple_to(self, other):
         """
-<<<<<<< HEAD
-        Parameters
-        ----------
+        Args
+        ----
         other : PhysicalUnit
             Another unit.
 
@@ -649,22 +578,6 @@
         ------
         TypeError
             If the units are not compatible.
-=======
-        Args
-	----
-	other : PhysicalUnit
-	    Another unit.
-
-	Returns
-	-------
-	Tuple with two floats
-	    The conversion factor and offset from this unit to another unit.
-
-        Raises
-	------
-	TypeError
-	    If the units are not compatible.
->>>>>>> 8ad8a416
         """
 
         if self.powers != other.powers:
