""" Testing group-level finite difference. """

import unittest

import numpy as np

from openmdao.core.group import Group
from openmdao.core.problem import Problem
from openmdao.components.paramcomp import ParamComp
from openmdao.components.execcomp import ExecComp
from openmdao.test.testutil import assert_rel_error


class TestIndices(unittest.TestCase):

    def test__indices(self):
        size = 10

        prob = Problem(root=Group())
        root = prob.root

        root.add('P1', ParamComp('x', np.zeros(size)))
        root.add('C1', ExecComp('y = x * 2.', y=np.zeros(size//2), x = np.zeros(size//2)))
        root.add('C2', ExecComp('y = x * 3.', y=np.zeros(size//2), x = np.zeros(size//2)))

<<<<<<< HEAD
        root.connect('P1.x', "C1.x", src_indices=list(range(size//2)))
        root.connect('P1.x', "C2.x", src_indices=list(range(size//2, size)))
=======
        root.connect('P1.x', "C1.x", src_indices=list(range(int(size/2))))
        root.connect('P1.x', "C2.x", src_indices=list(range(int(size/2), size)))
>>>>>>> ce16f41a

        prob.setup()

        root.P1.unknowns['x'][0:size//2] += 1.0
        root.P1.unknowns['x'][size//2:size] -= 1.0

        prob.run()

        assert_rel_error(self, root.C1.params['x'], np.ones(size//2), 0.0001)
        assert_rel_error(self, root.C2.params['x'], -np.ones(size//2), 0.0001)


if __name__ == "__main__":
    unittest.main()<|MERGE_RESOLUTION|>--- conflicted
+++ resolved
@@ -13,23 +13,18 @@
 
 class TestIndices(unittest.TestCase):
 
-    def test__indices(self):
+    def test_indices(self):
         size = 10
 
         prob = Problem(root=Group())
         root = prob.root
 
         root.add('P1', ParamComp('x', np.zeros(size)))
-        root.add('C1', ExecComp('y = x * 2.', y=np.zeros(size//2), x = np.zeros(size//2)))
-        root.add('C2', ExecComp('y = x * 3.', y=np.zeros(size//2), x = np.zeros(size//2)))
+        root.add('C1', ExecComp('y = x * 2.', y=np.zeros(size//2), x=np.zeros(size//2)))
+        root.add('C2', ExecComp('y = x * 3.', y=np.zeros(size//2), x=np.zeros(size//2)))
 
-<<<<<<< HEAD
         root.connect('P1.x', "C1.x", src_indices=list(range(size//2)))
         root.connect('P1.x', "C2.x", src_indices=list(range(size//2, size)))
-=======
-        root.connect('P1.x', "C1.x", src_indices=list(range(int(size/2))))
-        root.connect('P1.x', "C2.x", src_indices=list(range(int(size/2), size)))
->>>>>>> ce16f41a
 
         prob.setup()
 
