--- conflicted
+++ resolved
@@ -188,19 +188,6 @@
         sub3.add('comp6', Comp6())
         self.add('comp7', Comp7())
 
-<<<<<<< HEAD
-        self.connect("p:x", "sub1:comp1:x1")
-        self.connect('sub1:comp1:y1', 'sub1:sub2:comp2:x1')
-        self.connect('sub1:comp1:y2', 'sub1:sub2:comp3:x1')
-        self.connect('sub1:sub2:comp2:y1', 'sub1:comp4:x1')
-        self.connect('sub1:sub2:comp3:y1', 'sub1:comp4:x2')
-        self.connect('sub1:comp4:y1', 'sub3:comp5:x1')
-        self.connect('sub1:comp4:y2', 'sub3:comp6:x1')
-        self.connect('sub3:comp5:y1', 'comp7:x1')
-        self.connect('sub3:comp6:y1', 'comp7:x2')
-=======
-        self.add('p', ParamComp('x', 2.0))
-
         self.connect("p.x", "sub1.comp1.x1")
         self.connect('sub1.comp1.y1', 'sub1.sub2.comp2.x1')
         self.connect('sub1.comp1.y2', 'sub1.sub2.comp3.x1')
@@ -210,7 +197,6 @@
         self.connect('sub1.comp4.y2', 'sub3.comp6.x1')
         self.connect('sub3.comp5.y1', 'comp7.x1')
         self.connect('sub3.comp6.y1', 'comp7.x2')
->>>>>>> 9f59360d
 
 
 class SingleDiamond(Group):
@@ -225,22 +211,13 @@
         self.add('comp2', Comp2())
         self.add('comp3', Comp3())
         self.add('comp4', Comp4())
-
-<<<<<<< HEAD
-        self.connect("p:x", "comp1:x1")
-        self.connect('comp1:y1', 'comp2:x1')
-        self.connect('comp1:y2', 'comp3:x1')
-        self.connect('comp2:y1', 'comp4:x1')
-        self.connect('comp3:y1', 'comp4:x2')
-=======
-        self.add('p', ParamComp('x', 2.0))
 
         self.connect("p.x", "comp1.x1")
         self.connect('comp1.y1', 'comp2.x1')
         self.connect('comp1.y2', 'comp3.x1')
         self.connect('comp2.y1', 'comp4.x1')
         self.connect('comp3.y1', 'comp4.x2')
->>>>>>> 9f59360d
+
 
 class SingleDiamondGrouped(Group):
     """ Topology one - two - one."""
@@ -256,18 +233,8 @@
         sub1.add('comp3', Comp3())
         self.add('comp4', Comp4())
 
-<<<<<<< HEAD
-        self.connect("p:x", "sub1:comp1:x1")
-        self.connect('sub1:comp1:y1', 'sub1:comp2:x1')
-        self.connect('sub1:comp1:y2', 'sub1:comp3:x1')
-        self.connect('sub1:comp2:y1', 'comp4:x1')
-        self.connect('sub1:comp3:y1', 'comp4:x2')
-=======
-        self.add('p', ParamComp('x', 2.0))
-
         self.connect("p.x", "sub1.comp1.x1")
         self.connect('sub1.comp1.y1', 'sub1.comp2.x1')
         self.connect('sub1.comp1.y2', 'sub1.comp3.x1')
         self.connect('sub1.comp2.y1', 'comp4.x1')
         self.connect('sub1.comp3.y1', 'comp4.x2')
->>>>>>> 9f59360d
