""" OpenMDAO LinearSolver that uses linear Gauss Seidel."""

from __future__ import print_function

from six import iteritems, itervalues
from collections import OrderedDict

from openmdao.core.system import AnalysisError
from openmdao.core.mpi_wrap import debug
from openmdao.solvers.solver_base import LinearSolver


class LinearGaussSeidel(LinearSolver):
    """ LinearSolver that uses linear Gauss Seidel.

    Options
    -------
    options['atol'] :  float(1e-12)
        Absolute convergence tolerance.
    options['err_on_maxiter'] : bool(False)
        If True, raise an AnalysisError if not converged at maxiter.
    options['iprint'] :  int(0)
        Set to 0 to disable printing, set to 1 to print the residual to stdout each iteration, set to 2 to print subiteration residuals as well.
    options['maxiter'] :  int(1)
        Maximum number of iterations.
    options['mode'] :  str('auto')
        Derivative calculation mode, set to 'fwd' for forward mode, 'rev' for reverse mode, or 'auto' to let OpenMDAO determine the best mode.
    options['rtol'] :  float(1e-10)
        Absolute convergence tolerance.

    """

    def __init__(self):
        super(LinearGaussSeidel, self).__init__()

        opt = self.options
        opt.add_option('atol', 1e-12, lower=0.0,
                       desc='Absolute convergence tolerance.')
        opt.add_option('rtol', 1e-10, lower=0.0,
                       desc='Absolute convergence tolerance.')
        opt.add_option('maxiter', 1, lower=1,
                       desc='Maximum number of iterations.')
        opt.add_option('mode', 'auto', values=['fwd', 'rev', 'auto'],
                       desc="Derivative calculation mode, set to 'fwd' for " +
                       "forward mode, 'rev' for reverse mode, or 'auto' to " +
                       "let OpenMDAO determine the best mode.",
                       lock_on_setup=True)
        opt.add_option('single_voi_relevance_reduction',
                        False, values=[True, False],
                        desc="If True, use relevance reduction even for"
                              " individual variables of interest. This "
                              "may increase performance but will use "
                              "more memory.",
                        lock_on_setup=True)

        self.print_name = 'LN_GS'

<<<<<<< HEAD
    def setup(self, group):
        """ Solvers override to define post-setup initiailzation.

        Args
        ----
        group: `Group`
            Group that owns this solver.
        """
        super(LinearGaussSeidel, self).setup(group)

        self._vois = set([None])
        for vois in group._probdata.relevance.vars_of_interest():
            self._vois.update(vois)

=======
>>>>>>> a605679d
    def solve(self, rhs_mat, system, mode):
        """ Solves the linear system for the problem in self.system. The
        full solution vector is returned.

        Args
        ----
        rhs_mat : dict of ndarray
            Dictionary containing one ndarry per top level quantity of
            interest. Each array contains the right-hand side for the linear
            solve.

        system : `System`
            Parent `System` object.

        mode : string
            Derivative mode, can be 'fwd' or 'rev'.

        Returns
        -------
        dict of ndarray : Solution vectors
        """

        dumat = system.dumat
        drmat = system.drmat
        dpmat = system.dpmat
        gs_outputs = system._get_gs_outputs(mode)
        relevance = system._probdata.relevance
        fwd = mode == 'fwd'

        system.clear_dparams()
        vois = rhs_mat.keys()
        seen = set()
        for voi,_ in vois:
            if voi not in seen:
                seen.add(voi)
                dumat[voi].vec[:] = 0.0

        # John starts with the following. It is not necessary, but
        # uncommenting it helps to debug when comparing print outputs to his.
        # for voi in vois:
        #    drmat[voi].vec[:] = -rhs_mat[voi]

        sol_buf = OrderedDict()

        f_norm0, f_norm = 1.0, 1.0
        self.iter_count = 0
        maxiter = self.options['maxiter']
        while self.iter_count < maxiter and f_norm > self.options['atol'] \
                  and f_norm/f_norm0 > self.options['rtol']:

            if fwd:

                for sub in itervalues(system._subsystems):

                    for voi,_ in vois:
                        #print('pre scatter', sub.pathname, 'dp', dpmat[voi].vec,
                        #      'du', dumat[voi].vec, 'dr', drmat[voi].vec)
                        system._transfer_data(sub.name, deriv=True,
                                              var_of_interest=voi)
                        #print('pre apply', sub.pathname, 'dp', dpmat[voi].vec,
                        #      'du', dumat[voi].vec, 'dr', drmat[voi].vec)

                    # we need to loop over all subsystems in order to make
                    # the necessary collective calls to scatter, but only
                    # active subsystems do anything else
                    if not sub.is_active():
                        continue

                    # print(sub.name, sorted(gs_outputs['fwd'][sub.name][None]))

                    # Groups and all other systems just call their own
                    # apply_linear.
                    sub._sys_apply_linear(mode, system._do_apply, vois=vois,
                                          gs_outputs=gs_outputs['fwd'][sub.name])

                    # for voi in vois:
                    #    print('post apply', dpmat[voi].vec, dumat[voi].vec, drmat[voi].vec)

                    for voi in vois:
                        drmat[voi[0]].vec *= -1.0
                        drmat[voi[0]].vec += rhs_mat[voi]
                        dpmat[voi[0]].vec[:] = 0.0

                    with sub._dircontext:
                        sub.solve_linear(sub.dumat, sub.drmat, vois, mode=mode)

                    # for voi in vois:
                    #    print('post solve', dpmat[voi].vec, dumat[voi].vec, drmat[voi].vec)

                for voi in vois:
                    sol_buf[voi] = dumat[voi[0]].vec

            else:

                for sub in reversed(list(itervalues(system._subsystems))):

                    active = sub.is_active()

                    for voi in vois:
                        if active:
                            dumat[voi[0]].vec[:] = 0.0

                        #print('pre scatter', sub.pathname, voi, dpmat[voi].vec, dumat[voi].vec, drmat[voi].vec)
                        system._transfer_data(sub.name, mode='rev', deriv=True, var_of_interest=voi[0])
                        #print('post scatter', sub.pathname, voi, dpmat[voi].vec, dumat[voi].vec, drmat[voi].vec)

                        if active:
                            dumat[voi[0]].vec *= -1.0
                            dumat[voi[0]].vec += rhs_mat[voi]

                    # we need to loop over all subsystems in order to make
                    # the necessary collective calls to scatter, but only
                    # active subsystems do anything else
                    if not active:
                        continue

                    with sub._dircontext:
                        sub.solve_linear(sub.dumat, sub.drmat, vois, mode=mode)
                    #for voi in vois:
                        #print('post solve', dpmat[voi].vec, dumat[voi].vec, drmat[voi].vec)

                    #print(sub.name, sorted(gs_outputs['rev'][sub.name][None]))

                    # Groups and all other systems just call their own
                    # apply_linear.
                    sub._sys_apply_linear(mode, system._do_apply, vois=vois,
                                         gs_outputs=gs_outputs['rev'][sub.name])

                    #for voi in vois:
                        #print('post apply', system.dpmat[voi].vec, dumat[voi].vec, drmat[voi].vec)

                for voi in vois:
                    debug("sol_buf[%s] = drmat[%s].vec: %s" %
                            (str(voi), str(voi[0]), drmat[voi[0]].vec))
                    sol_buf[voi] = drmat[voi[0]].vec

            self.iter_count += 1
            if maxiter == 1:
                f_norm = 0.0
            else:
                f_norm = self._norm(system, mode, rhs_mat)

            if self.options['iprint'] > 0:
                self.print_norm(self.print_name, system.pathname, self.iter_count,
                                f_norm, f_norm0, indent=1, solver='LN')

        if maxiter > 1 and self.iter_count >= maxiter:
            msg = 'FAILED to converge after %d iterations' % self.iter_count
            failed = True
        else:
            failed = False

        if self.options['iprint'] > 0:
            if not failed:
                msg = 'converged'

            self.print_norm(self.print_name, system.pathname, self.iter_count, f_norm,
                            f_norm0, indent=1, solver='LN', msg=msg)

        if failed and self.options['err_on_maxiter']:
            raise AnalysisError("Solve in '%s': LinearGaussSeidel %s" %
                                (system.pathname, msg))

        return sol_buf

    def _norm(self, system, mode, rhs_mat):
        """ Computes the norm of the linear residual

        Args
        ----
        system : `System`
            Parent `System` object.

        mode : string
            Derivative mode, can be 'fwd' or 'rev'.

        rhs_mat : dict of ndarray
            Dictionary containing one ndarry per top level quantity of
            interest. Each array contains the right-hand side for the linear
            solve.
        """

        # we used to build gs_outputs up using dumat, but dumat is already
        # identical to gs_outputs in the vois we care about, so just use it.
        system._sys_apply_linear(mode, system._do_apply, vois=rhs_mat.keys(),
                                gs_outputs=system.dumat)

        if mode == 'fwd':
            rhs_vec = system.drmat
        else:
            rhs_vec = system.dumat

        norm = 0.0
        for (voi,_), rhs in iteritems(rhs_mat):
            rhs_vec[voi].vec[:] -= rhs
            norm += rhs_vec[voi].norm()**2

        return norm**0.5<|MERGE_RESOLUTION|>--- conflicted
+++ resolved
@@ -55,23 +55,6 @@
 
         self.print_name = 'LN_GS'
 
-<<<<<<< HEAD
-    def setup(self, group):
-        """ Solvers override to define post-setup initiailzation.
-
-        Args
-        ----
-        group: `Group`
-            Group that owns this solver.
-        """
-        super(LinearGaussSeidel, self).setup(group)
-
-        self._vois = set([None])
-        for vois in group._probdata.relevance.vars_of_interest():
-            self._vois.update(vois)
-
-=======
->>>>>>> a605679d
     def solve(self, rhs_mat, system, mode):
         """ Solves the linear system for the problem in self.system. The
         full solution vector is returned.
