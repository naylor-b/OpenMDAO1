--- conflicted
+++ resolved
@@ -18,7 +18,7 @@
 from openmdao.core.basic_impl import BasicImpl
 from openmdao.core.checks import check_connections
 from openmdao.core.driver import Driver
-from openmdao.core.mpi_wrap import MPI, under_mpirun, debug
+from openmdao.core.mpi_wrap import MPI, under_mpirun
 from openmdao.core.relevance import Relevance
 
 from openmdao.components.indep_var_comp import IndepVarComp
@@ -28,8 +28,7 @@
 from openmdao.units.units import get_conversion_tuple
 from collections import OrderedDict
 from openmdao.util.string_util import get_common_ancestor, name_relative_to
-<<<<<<< HEAD
-=======
+
 
 class _ProbData(object):
     """
@@ -37,7 +36,6 @@
     """
     def __init__(self):
         self.top_lin_gs = False
->>>>>>> 5379f56d
 
 
 class Problem(System):
@@ -81,10 +79,10 @@
         self.root = root
         self._probdata = _ProbData()
 
-        if MPI: # pragma: no cover
+        if MPI:  # pragma: no cover
             from openmdao.core.petsc_impl import PetscImpl
             if impl != PetscImpl:
-                raise ValueError("To run under MPI, the impl for a Problem must be PetscImpl." )
+                raise ValueError("To run under MPI, the impl for a Problem must be PetscImpl.")
 
         if impl is None:
             self._impl = BasicImpl
@@ -313,7 +311,7 @@
         # params in all component level systems, then flag meta_changed so
         # it will get percolated back up to all groups in next setup_vars()
         src_idx_conns = [(tgt, src, idxs) for tgt, (src, idxs) in
-                             iteritems(connections) if idxs is not None]
+                         iteritems(connections) if idxs is not None]
         if src_idx_conns:
             meta_changed = True
             for comp in self.root.components(recurse=True):
@@ -335,7 +333,7 @@
                 meta_changed = True
                 comp._set_vars_as_remote()
 
-        if MPI: # pragma: no cover
+        if MPI:  # pragma: no cover
             for s in self.root.components(recurse=True):
                 if s.setup_distrib_idxs is not Component.setup_distrib_idxs:
                     # component defines its own setup_distrib_idxs, so
@@ -348,14 +346,14 @@
         # if the system tree has changed, we need to recompute pathnames,
         # variable metadata, and connections
         if tree_changed:
-            self.root._init_sys_data(self.pathname, probdata)
+            self.root._init_sys_data(self.pathname, self._probdata)
             params_dict, unknowns_dict = \
-                    self.root._setup_variables(compute_indices=True)
+                self.root._setup_variables(compute_indices=True)
             connections = self._setup_connections(params_dict, unknowns_dict,
                                                   compute_indices=False)
         elif meta_changed:
             params_dict, unknowns_dict = \
-                    self.root._setup_variables(compute_indices=True)
+                self.root._setup_variables(compute_indices=True)
 
         # perform additional checks on connections
         # (e.g. for compatible types and shapes)
@@ -452,9 +450,10 @@
         """ Check for parameters that are not connected to a source/unknown.
         this includes ALL dangling params, both promoted and unpromoted.
         """
-        dangling_params = sorted(set([m['promoted_name']
-                             for p, m in iteritems(self.root._params_dict)
-                               if p not in self.root.connections]))
+        dangling_params = sorted(set([
+            m['promoted_name'] for p, m in iteritems(self.root._params_dict)
+            if p not in self.root.connections
+        ]))
         if dangling_params:
             print("\nThe following parameters have no associated unknowns:",
                   file=out_stream)
@@ -483,7 +482,7 @@
             print("\nUnit Conversions", file=out_stream)
             for (src, tgt), (sunit, tunit) in tuples:
                 print("%s -> %s : %s -> %s" % (src, tgt, sunit, tunit),
-                        file=out_stream)
+                      file=out_stream)
 
             return tuples
         return []
@@ -533,7 +532,7 @@
 
     def _check_mpi(self, out_stream=sys.stdout):
         """ Some simple MPI checks. """
-        if under_mpirun(): # pragma: no cover
+        if under_mpirun():  # pragma: no cover
             parr = True
             # Indicate that there are no parallel systems if user is running under MPI
             if self._comm.rank == 0:
@@ -597,10 +596,11 @@
             if out_of_order:
                 # scope ooo names to group
                 for name in out_of_order:
-                    out_of_order[name] = sorted([name_relative_to(grp.pathname, n)
-                                                   for n in out_of_order[name]])
+                    out_of_order[name] = sorted([
+                        name_relative_to(grp.pathname, n) for n in out_of_order[name]
+                    ])
                 print("Group '%s' has the following out-of-order subsystems:" %
-                        grp.pathname, file=out_stream)
+                      grp.pathname, file=out_stream)
                 for n, subs in iteritems(out_of_order):
                     print("   %s should run after %s" % (n, subs), file=out_stream)
                 ooo.append((grp.pathname, list(iteritems(out_of_order))))
@@ -612,7 +612,7 @@
     def _check_gmres_under_mpi(self, out_stream=sys.stdout):
         """ warn when using ScipyGMRES solver under MPI.
         """
-        if under_mpirun(): # pragma: no cover
+        if under_mpirun():  # pragma: no cover
             has_parallel = False
             for s in self.root.subgroups(recurse=True, include_self=True):
                 if isinstance(s, ParallelGroup):
@@ -636,7 +636,7 @@
         print("##############################################", file=out_stream)
         print("Setup: Checking for potential issues...", file=out_stream)
 
-        results = {} # dict of results for easier testing
+        results = {}  # dict of results for easier testing
         results['dangling_params'] = self._check_dangling_params(out_stream)
         results['mode'] = self._check_mode(out_stream)
         results['unit_diffs'] = self._list_unit_conversions(out_stream)
@@ -774,7 +774,7 @@
                                                  cn_scale=cn_scale)
 
     def _calc_gradient_fd(self, indep_list, unknown_list, return_format,
-                                 dv_scale=None, cn_scale=None):
+                          dv_scale=None, cn_scale=None):
         """ Returns the finite differenced gradient for the system that is slotted in
         self.root.
 
@@ -910,16 +910,11 @@
                     for row in range(0, rows):
                         for col in range(0, cols):
                             J[ui+row][pi+col] = pd[row][col]
-
-<<<<<<< HEAD
-=======
                             # Driver scaling
                             if p in dv_scale:
                                 J[ui+row][pi+col] *= dv_scale[p]
                             if u in cn_scale:
-                                J[ui+row][pi+col]*= cn_scale[u]
-
->>>>>>> 5379f56d
+                                J[ui+row][pi+col] *= cn_scale[u]
                     pi += cols
                 ui += rows
         return J
@@ -1089,13 +1084,13 @@
                     in_idxs = []
 
                 if len(in_idxs) == 0:
-                    in_idxs = np.arange(0, unknowns_dict[to_abs_unames[voi][0]]['size'],dtype=int)
+                    in_idxs = np.arange(0, unknowns_dict[to_abs_unames[voi][0]]['size'], dtype=int)
 
                 if old_size is None:
                     old_size = len(in_idxs)
                 elif old_size != len(in_idxs):
                     raise RuntimeError("Indices within the same VOI group must be the same size, but"
-                                       " in the group %s, %d != %d" % (params,old_size,len(in_idxs)))
+                                       " in the group %s, %d != %d" % (params, old_size, len(in_idxs)))
                 voi_idxs[vkey] = in_idxs
 
             # at this point, we know that for all vars in the current
@@ -1132,7 +1127,7 @@
                                 dxval = None
                             if nproc > 1:
                                 dxval = comm.bcast(dxval, root=owned[item])
-                        else: # irrelevant variable.  just give'em zeros
+                        else:  # irrelevant variable.  just give'em zeros
                             dxval = np.zeros(unknowns.metadata(item)['size'])
 
                         if dxval is not None:
@@ -1190,9 +1185,9 @@
         solvers that can only do a single linear solve at a time.
         """
         if (voi in self._driver_vois and
-                  isinstance(self.root.ln_solver, LinearGaussSeidel)):
+                isinstance(self.root.ln_solver, LinearGaussSeidel)):
             if (len(grp) > 1 or
-                   self.root.ln_solver.options['single_voi_relevance_reduction']):
+                    self.root.ln_solver.options['single_voi_relevance_reduction']):
                 return voi
 
         return None
@@ -1300,7 +1295,7 @@
                             if user[0] != u_size or user[1] != p_size:
                                 msg = "derivative in component '{}' of '{}' wrt '{}' is the wrong size. " + \
                                       "It should be {}, but got {}"
-                                msg = msg.format(cname, u_name, p_name, (u_size,p_size), user)
+                                msg = msg.format(cname, u_name, p_name, (u_size, p_size), user)
                                 raise ValueError(msg)
 
                     jac_fwd[(u_name, p_name)] = np.zeros((u_size, p_size))
@@ -1391,8 +1386,9 @@
 
         # Convert absolute parameter names to promoted ones because it is
         # easier for the user to read.
-        indep_list = [self.root._unknowns_dict[p]['promoted_name']
-                          for p, idxs in param_srcs]
+        indep_list = [
+            self.root._unknowns_dict[p]['promoted_name'] for p, idxs in param_srcs
+        ]
 
         # Calculate all our Total Derivatives
         Jfor = self.calc_gradient(indep_list, unknown_list, mode='fwd',
@@ -1438,8 +1434,8 @@
         # multiple RHS in parallel. Currently only LinearGaussSeidel can
         # support this.
         if (isinstance(self.root.ln_solver, LinearGaussSeidel) and
-               self.root.ln_solver.options['single_voi_relevance_reduction']) \
-               and has_parallel_derivs:
+                self.root.ln_solver.options['single_voi_relevance_reduction']) \
+                and has_parallel_derivs:
 
             for sub in self.root.subgroups(recurse=True):
                 sub_mode = sub.ln_solver.options['mode']
@@ -1447,7 +1443,7 @@
                 # Modes must match root for all subs
                 if isinstance(sub.ln_solver, LinearGaussSeidel) and sub_mode not in (mode, 'auto'):
                     msg = "Group '{name}' has mode '{submode}' but the root group has mode '{rootmode}'." \
-                            " Modes must match to use parallel derivative groups."
+                          " Modes must match to use parallel derivative groups."
                     msg = msg.format(name=sub.name, submode=sub_mode, rootmode=mode)
                     raise RuntimeError(msg)
 
@@ -1610,6 +1606,7 @@
 
         return connections, dangling
 
+
 def _assign_parameters(connections):
     """Map absolute system names to the absolute names of the
     parameters they transfer data to.
@@ -1643,6 +1640,7 @@
             new_jac[(key1, key2)] = val2
 
     return new_jac
+
 
 def _assemble_deriv_data(params, resids, cdata, jac_fwd, jac_rev, jac_fd,
                          out_stream, c_name='root'):
@@ -1701,7 +1699,7 @@
                 started = True
 
             # Optional file_like output
-            out_stream.write("  %s: '%s' wrt '%s'\n\n"% (c_name, u_name, p_name))
+            out_stream.write("  %s: '%s' wrt '%s'\n\n" % (c_name, u_name, p_name))
 
             out_stream.write('    Forward Magnitude : %.6e\n' % magfor)
             out_stream.write('    Reverse Magnitude : %.6e\n' % magrev)
