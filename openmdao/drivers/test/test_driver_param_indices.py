--- conflicted
+++ resolved
@@ -9,11 +9,8 @@
 from openmdao.api import Problem, Group, IndepVarComp, ExecComp, ScipyOptimizer, \
     LinearGaussSeidel
 from openmdao.test.sellar import SellarStateConnection
-<<<<<<< HEAD
-from openmdao.test.util import assert_rel_error, ConcurrentTestCaseMixin
-=======
-from openmdao.test.util import assert_rel_error, set_pyoptsparse_opt
->>>>>>> eaae1d91
+from openmdao.test.util import assert_rel_error, ConcurrentTestCaseMixin, \
+                               set_pyoptsparse_opt
 from openmdao.util.options import OptionsDictionary
 
 # check that pyoptsparse is installed
