""" Base class for all systems in OpenMDAO."""
from openmdao.core.mpiwrap import debug

from collections import OrderedDict
from fnmatch import fnmatch
from itertools import chain
from six import string_types, iteritems

import numpy as np

from openmdao.core.mpiwrap import MPI, get_comm_if_active
from openmdao.core.options import OptionsDictionary


class System(object):
    """ Base class for systems in OpenMDAO."""

    def __init__(self):
        self.name = ''
        self.pathname = ''

        self._params_dict = OrderedDict()
        self._unknowns_dict = OrderedDict()

        # specify which variables are promoted up to the parent.  Wildcards
        # are allowed.
        self._promotes = ()

        self.comm = None

        self.fd_options = OptionsDictionary()
        self.fd_options.add_option('force_fd', False,
                                   desc="Set to True to finite difference this system.")
        self.fd_options.add_option('form', 'forward',
                                   values=['forward', 'backward', 'central', 'complex_step'],
                                   desc="Finite difference mode. (forward, backward, central) "
                                   "You can also set to 'complex_step' to peform the complex "
                                   "step method if your components support it.")
        self.fd_options.add_option("step_size", 1.0e-6,
                                    desc = "Default finite difference stepsize")
        self.fd_options.add_option("step_type", 'absolute',
                                   values=['absolute', 'relative'],
                                   desc='Set to absolute, relative')

    def __getitem__(self, name):
        """
        Return the variable or subsystem of the given name from this system.

        Parameters
        ----------
        name : str
            The name of the variable or subsystem.

        Returns
        -------
        value OR `System`
            The unflattened value of the given variable OR a reference to
            the named `System`.
        """
        raise RuntimeError("Variable '%s' must be accessed from a containing Group" % name)


    def promoted(self, name):
        """Determine if the given variable name is being promoted from this
        `System`.

        Parameters
        ----------
        name : str
            The name of a variable, relative to this `System`.

        Returns
        -------
        bool
            True if the named variable is being promoted from this `System`.
        """
        if isinstance(self._promotes, string_types):
            raise TypeError("'%s' promotes must be specified as a list, "
                            "tuple or other iterator of strings, but '%s' was specified" %
                            (self.name, self._promotes))

        for prom in self._promotes:
            if fnmatch(name, prom):
                for n, meta in chain(self._params_dict.items(), self._unknowns_dict.items()):
                    rel = meta.get('relative_name', n)
                    if rel == name:
                        return True

        return False

    def _setup_paths(self, parent_path):
        """Set the absolute pathname of each `System` in the tree.

        Parameter
        ---------
        parent_path : str
            The pathname of the parent `System`, which is to be prepended to the
            name of this child `System`.
        """
        if parent_path:
            self.pathname = ':'.join((parent_path, self.name))
        else:
            self.pathname = self.name

    def preconditioner(self):
        pass

    def jacobian(self, params, unknowns, resids):
        pass

    def solve_nonlinear(self, params, unknowns, resids):
        raise NotImplementedError("solve_nonlinear")

    def apply_nonlinear(self, params, unknowns, resids):
        pass

    def solve_linear(self, rhs, params, unknowns, mode="fwd"):
        pass

    def apply_linear(self, params, unknowns, dparams, dunknowns, dresids, mode="fwd"):
        pass

    def is_active(self):
        """
        Returns
        -------
        bool
            If running under MPI, returns True if this `System` has a valid
            communicator. Always returns True if not running under MPI.
        """
        return MPI is None or self.comm != MPI.COMM_NULL

    def get_req_procs(self):
        """
        Returns
        -------
        tuple
            A tuple of the form (min_procs, max_procs), indicating the min and max
            processors usable by this `System`.
        """
        return (1, 1)

    def _setup_communicators(self, comm):
        """
        Assign communicator to this `System` and all of its subsystems.

        Parameters
        ----------
        comm : an MPI communicator (real or fake)
            The communicator being offered by the parent system.
        """
        self.comm = get_comm_if_active(self, comm)

    def _set_vars_as_remote(self):
        """
        Set 'remote' attribute in metadata of all variables for this subsystem.
        """
        pname = self.pathname + ':'
        for name, meta in self._params_dict.items():
<<<<<<< HEAD
            debug("%s %s is remote? %s" % (pname, name, name.startswith(pname)))
=======
>>>>>>> 1acc0744
            if name.startswith(pname):
                meta['remote'] = True

        for name, meta in self._unknowns_dict.items():
<<<<<<< HEAD
            debug("%s %s is remote? %s" % (pname, name, name.startswith(pname)))
=======
>>>>>>> 1acc0744
            if name.startswith(pname):
                meta['remote'] = True

    def fd_jacobian(self, params, unknowns, resids, step_size=None, form=None,
                    step_type=None, total_derivs=False):
        """Finite difference across all unknowns in this system w.r.t. all
        params.

        Parameters
        ----------
        params : `VecWrapper`
            `VecWrapper` containing parameters. (p)

        unknowns : `VecWrapper`
            `VecWrapper` containing outputs and states. (u)

        resids : `VecWrapper`
            `VecWrapper`  containing residuals. (r)

        step_size : float (optional)
            Override all other specifications of finite difference step size.

        form : float (optional)
            Override all other specifications of form. Can be forward,
            backward, or central.

        step_type : float (optional)
            Override all other specifications of step_type. Can be absolute
            or relative.

        total_derivs : bool
            Set to true to calculate total derivatives. Otherwise, partial
            derivatives are returned.

        Returns
        -------
        dict
            Dictionary whose keys are tuples of the form ('unknown', 'param')
            and whose values are ndarrays.
        """

        # Params and Unknowns that we provide at this level.
        fd_params = self._get_fd_params()
        fd_unknowns = self._get_fd_unknowns()

        # Function call arguments have precedence over the system dict.
        if step_size == None:
            step_size = self.fd_options['step_size']
        if form == None:
            form = self.fd_options['form']
        if step_type == None:
            step_type = self.fd_options['step_type']

        jac = {}
        cache2 = None

        # Prepare for calculating partial derivatives or total derivatives
        states = []
        if total_derivs == False:
            run_model = self.apply_nonlinear
            cache1 = resids.vec.copy()
            resultvec = resids
            for u_name, meta in iteritems(self._unknowns_dict):
                if meta.get('state'):
                    states.append(meta['relative_name'])
        else:
            run_model = self.solve_nonlinear
            cache1 = unknowns.vec.copy()
            resultvec = unknowns

        # Compute gradient for this param or state.
        for p_name in chain(fd_params, states):

            if p_name in states:
                inputs = unknowns
            else:
                inputs = params

            target_input = inputs.flat[p_name]

            # If our input is connected to a Paramcomp, then we need to twiddle
            # the unknowns vector instead of the params vector.
            if hasattr(self, '_src'):
                param_src = self._src.get(p_name)
                if param_src in self.unknowns:
                    target_input = unknowns.flat[param_src]

            mydict = {}
            for key, val in self._params_dict.items():
                if val['relative_name'] == p_name:
                    mydict = val
                    break

            # Local settings for this var trump all
            if 'fd_step_size' in mydict:
                fdstep = mydict['fd_step_size']
            else:
                fdstep = step_size
            if 'fd_step_type' in mydict:
                fdtype = mydict['fd_step_type']
            else:
                fdtype = step_type
            if 'fd_form' in mydict:
                fdform = mydict['fd_form']
            else:
                fdform = form

            # Size our Inputs
            p_size = np.size(inputs[p_name])

            # Size our Outputs
            for u_name in fd_unknowns:
                u_size = np.size(unknowns[u_name])
                jac[u_name, p_name] = np.ones((u_size, p_size))

            # Finite Difference each index in array
            for idx in range(p_size):

                # Relative or Absolute step size
                if fdtype == 'relative':
                    step = inputs.flat[p_name][idx] * fdstep
                    if step < fdstep:
                        step = fdstep
                else:
                    step = fdstep

                if fdform == 'forward':

                    target_input[idx] += step

                    run_model(params, unknowns, resids)

                    target_input[idx] -= step

                    # delta resid is delta unknown
                    resultvec.vec[:] -= cache1
                    resultvec.vec[:] *= (1.0/step)

                elif fdform == 'backward':

                    target_input[idx] -= step

                    run_model(params, unknowns, resids)

                    target_input[idx] += step

                    # delta resid is delta unknown
                    resultvec.vec[:] -= cache1
                    resultvec.vec[:] *= (-1.0/step)

                elif fdform == 'central':

                    target_input[idx] += step

                    run_model(params, unknowns, resids)
                    cache2 = resultvec.vec - cache1

                    resultvec.vec[:] = cache1

                    target_input[idx] -= 2.0*step

                    run_model(params, unknowns, resids)

                    # central difference formula
                    resultvec.vec[:] -= cache1 + cache2
                    resultvec.vec[:] *= (-0.5/step)

                    target_input[idx] -= step

                for u_name in fd_unknowns:
                    jac[u_name, p_name][:, idx] = resultvec.flat[u_name]

                # Restore old residual
                resultvec.vec[:] = cache1

        return jac

    def _apply_linear_jac(self, params, unknowns, dparams, dunknowns, dresids, mode):
        """ See apply_linear. This method allows the framework to override
        any derivative specification in any `Component` or `Group` to perform
        finite difference."""

        if self._jacobian_cache is None:
            msg = ("No derivatives defined for Component '{name}'")
            msg = msg.format(name=self.name)
            raise ValueError(msg)


        for key, J in iteritems(self._jacobian_cache):
            unknown, param = key

            # States are never in dparams.
            if param in dparams:
                arg_vec = dparams
            elif param in dunknowns:
                arg_vec = dunknowns
            else:
                continue

            if unknown not in dresids:
                continue

            result = dresids[unknown]

            # Vectors are flipped during adjoint

            if mode == 'fwd':
                dresids[unknown] += J.dot(arg_vec[param].flatten()).reshape(result.shape)
            else:
                arg_vec[param] += J.T.dot(result.flatten()).reshape(arg_vec[param].shape)<|MERGE_RESOLUTION|>--- conflicted
+++ resolved
@@ -1,5 +1,4 @@
 """ Base class for all systems in OpenMDAO."""
-from openmdao.core.mpiwrap import debug
 
 from collections import OrderedDict
 from fnmatch import fnmatch
@@ -157,18 +156,10 @@
         """
         pname = self.pathname + ':'
         for name, meta in self._params_dict.items():
-<<<<<<< HEAD
-            debug("%s %s is remote? %s" % (pname, name, name.startswith(pname)))
-=======
->>>>>>> 1acc0744
             if name.startswith(pname):
                 meta['remote'] = True
 
         for name, meta in self._unknowns_dict.items():
-<<<<<<< HEAD
-            debug("%s %s is remote? %s" % (pname, name, name.startswith(pname)))
-=======
->>>>>>> 1acc0744
             if name.startswith(pname):
                 meta['remote'] = True
 
