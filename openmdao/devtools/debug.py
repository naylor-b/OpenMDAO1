--- conflicted
+++ resolved
@@ -120,9 +120,6 @@
             if s.nl_solver is not None:
                 stream.write("%s %s nl_solver\n" % (indent, type(s.nl_solver).__name__))
             if s.ln_solver is not None:
-<<<<<<< HEAD
-                stream.write("%s %s ln_solver\n" % (indent, type(s.ln_solver).__name__))
-=======
                 stream.write("%s %s ln_solver\n" % (indent, type(s.ln_solver).__name__))
 
 def max_mem_usage():
@@ -174,5 +171,4 @@
             return ret
         return wrapper
 except ImportError:
-    pass
->>>>>>> a693a487
+    pass