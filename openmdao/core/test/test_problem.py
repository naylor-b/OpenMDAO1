--- conflicted
+++ resolved
@@ -680,18 +680,12 @@
         prob.setup(check=False)
         prob.run()
 
-<<<<<<< HEAD
-        from openmdao.devtools.d3graph import view_plot
-        from openmdao.core.problem import system_tree
-        view_plot(system_tree(prob.root), d3page='circlepack.html')
-=======
         from openmdao.devtools.d3graph import view_tree, view_graph, view_dagre, view_cyto
         from openmdao.core.problem import system_tree
         view_tree(system_tree(prob.root), d3page='collapse_tree.html')
         #view_graph(prob.root)
         #view_dagre(prob.root._relevance._sgraph, port=8008)
         #view_cyto(prob.root._relevance._sgraph, port=8008)
->>>>>>> a58657ad
         self.assertAlmostEqual(prob['G3.C4.y'], 40.)
 
     def test_byobj_run(self):
