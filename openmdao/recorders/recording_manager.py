--- conflicted
+++ resolved
@@ -76,11 +76,11 @@
                 self._vars_to_record['unames'].update(unames)
                 self._vars_to_record['rnames'].update(rnames)
 
-<<<<<<< HEAD
     def close(self):
+        """ Close all recorders. """
         for recorder in self._recorders:
             recorder.close()
-=======
+
     def record_metadata(self, root):
         """ Record metadata for all variables of interest.
 
@@ -100,7 +100,6 @@
                     continue
 
                 recorder.record_metadata(root)
->>>>>>> 2e596f47
 
     def record_iteration(self, root, metadata):
         """ Gathers variables for non-parallel case recorders and calls
