""" OpenMDAO class definition for ParamComp"""

from openmdao.core.component import Component

class ParamComp(Component):
    """A Component that provides an output to connect to a parameter."""

    def __init__(self, name, val, **kwargs):
        super(ParamComp, self).__init__()

        self.add_output(name, val, **kwargs)

    def apply_linear(self, mode, ls_inputs=None, vois=[None]):
        """For `ParamComp`, just pass on the incoming values.

<<<<<<< HEAD
        Args
        ----
        params : `VecWrapper`
            `VecWrapper` containing parameters. (p)

        unknowns : `VecWrapper`
            `VecWrapper` containing outputs and states. (u)

        dparams : `VecWrapper`
            `VecWrapper` containing either the incoming vector in forward mode
            or the outgoing result in reverse mode. (dp)

        dunknowns : `VecWrapper`
            In forward mode, this `VecWrapper` contains the incoming vector for
            the states. In reverse mode, it contains the outgoing vector for
            the states. (du)

        dresids : `VecWrapper`
            `VecWrapper` containing either the outgoing result in forward mode
            or the incoming vector in reverse mode. (dr)

=======
        Parameters
        ----------
>>>>>>> 7f27b009
        mode : string
            Derivative mode, can be 'fwd' or 'rev'.

        ls_inputs : dict
            We can only solve derivatives for the inputs the instigating
            system has access to. (Not used here.)

        vois: list of strings
            List of all quantities of interest to key into the mats.
        """
        if mode=='fwd':
            sol_vec, rhs_vec = self.dumat, self.drmat
        else:
            sol_vec, rhs_vec = self.drmat, self.dumat

        for voi in vois:
            rhs_vec[voi].vec[:] += sol_vec[voi].vec[:]

    def solve_nonlinear(self, params, unknowns, resids):
        pass<|MERGE_RESOLUTION|>--- conflicted
+++ resolved
@@ -13,32 +13,8 @@
     def apply_linear(self, mode, ls_inputs=None, vois=[None]):
         """For `ParamComp`, just pass on the incoming values.
 
-<<<<<<< HEAD
         Args
         ----
-        params : `VecWrapper`
-            `VecWrapper` containing parameters. (p)
-
-        unknowns : `VecWrapper`
-            `VecWrapper` containing outputs and states. (u)
-
-        dparams : `VecWrapper`
-            `VecWrapper` containing either the incoming vector in forward mode
-            or the outgoing result in reverse mode. (dp)
-
-        dunknowns : `VecWrapper`
-            In forward mode, this `VecWrapper` contains the incoming vector for
-            the states. In reverse mode, it contains the outgoing vector for
-            the states. (du)
-
-        dresids : `VecWrapper`
-            `VecWrapper` containing either the outgoing result in forward mode
-            or the incoming vector in reverse mode. (dr)
-
-=======
-        Parameters
-        ----------
->>>>>>> 7f27b009
         mode : string
             Derivative mode, can be 'fwd' or 'rev'.
 
