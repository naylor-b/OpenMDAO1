""" Defines the base class for a Component in OpenMDAO."""
from __future__ import print_function

import sys
import os
import re

from collections import OrderedDict
from itertools import chain
from six import iteritems, itervalues, iterkeys

import numpy as np

from openmdao.core.basic_impl import BasicImpl
from openmdao.core.system import System
from openmdao.core.mpi_wrap import MPI
from openmdao.core.vec_wrapper import _ByObjWrapper
from openmdao.core.vec_wrapper_complex_step import ComplexStepSrcVecWrapper, \
                                                   ComplexStepTgtVecWrapper
from openmdao.util.type_util import is_differentiable

# Object to represent default value for `add_output`.
_NotSet = object()

# regex to check for valid variable names.
namecheck_rgx = re.compile(
    '([_a-zA-Z][_a-zA-Z0-9]*)+(\:[_a-zA-Z][_a-zA-Z0-9]*)*')

trace = os.environ.get('OPENMDAO_TRACE')
if trace:
    from openmdao.core.mpi_wrap import debug

empty_arr = np.zeros(0)


class Component(System):
    """ Base class for a Component system. The Component can declare
    variables and operates on its params to produce unknowns, which can be
    explicit outputs or implicit states.

    Options
    -------
    fd_options['force_fd'] :  bool(False)
        Set to True to finite difference this system.
    fd_options['form'] :  str('forward')
        Finite difference mode. (forward, backward, central) You can also set to 'complex_step' to peform the complex step method if your components support it.
    fd_options['step_size'] :  float(1e-06)
        Default finite difference stepsize
    fd_options['step_type'] :  str('absolute')
        Set to absolute, relative

    """

    def __init__(self):
        super(Component, self).__init__()
        self._post_setup_vars = False
        self._jacobian_cache = {}

<<<<<<< HEAD
        self._init_params_dict = OrderedDict() # for storage of initial var data
        self._init_unknowns_dict = OrderedDict() # for storage of initial var data
=======
        # keep a list of nondifferentiable vars without user set 'pass_by_obj'
        # metadata for use later in check_setup
        self._pbo_warns = []
>>>>>>> 45f6b607

    def _get_initial_val(self, val, shape):
        """ Determines initial value based on starting val and shape."""
        if val is _NotSet:
            # Interpret a shape of 1 to mean scalar.
            if shape == 1:
                return 0.
            return np.zeros(shape)
        return val

    def _check_val(self, name, var_type, val, shape):
        """ Raises and exception if the user doesn't specify the right info
        in val and shape."""
        if val is _NotSet and shape is None:
            msg = ("Shape of {var_type} '{name}' must be specified because "
                   "'val' is not set")
            msg = msg.format(var_type=var_type, name=name)
            raise ValueError(msg)

    def _add_variable(self, name, val, **kwargs):
        """ Contruct metadata for new variable.

        Args
        ----
        name : string
            Name of the variable.

        val : float or ndarray or object
            Initial value for the variable.

        **kwargs
            Arbitrary keyword arguments to be added to metadata.

        Raises
        ------
        RuntimeError
            If name is already in use or if setup has already been performed.

        NameError
            If name is not valid.

        ValueError
            If a valid value or shape is not specified.
        """
        shape = kwargs.get('shape')
        self._check_name(name)
        meta = kwargs.copy()

        meta['val'] = val = self._get_initial_val(val, shape)

        if is_differentiable(val) and not meta.get('pass_by_obj'):
            if isinstance(val, np.ndarray):
                meta['size'] = val.size
                meta['shape'] = val.shape
            else:
                meta['size'] = 1
                meta['shape'] = 1
        else:
            if not meta.get('pass_by_obj'):
                self._pbo_warns.append((name, val))

            meta['size'] = 0
            meta['pass_by_obj'] = True

        if isinstance(shape, int) and shape > 1:
            meta['shape'] = (shape,)

        return meta

    def add_param(self, name, val=_NotSet, **kwargs):
        """ Add a `param` input to this component.

        Args
        ----
        name : string
            Name of the input.

        val : float or ndarray or object
            Initial value for the input.
        """
        self._init_params_dict[name] = self._add_variable(name, val, **kwargs)

    def add_output(self, name, val=_NotSet, **kwargs):
        """ Add an output to this component.

        Args
        ----
        name : string
            Name of the variable output.

        val : float or ndarray or object
            Initial value for the output. While the value is overwritten during
            execution, it is useful for infering size.
        """
        shape = kwargs.get('shape')
        self._check_val(name, 'output', val, shape)
        self._init_unknowns_dict[name] = self._add_variable(name, val, **kwargs)

    def add_state(self, name, val=_NotSet, **kwargs):
        """ Add an implicit state to this component.

        Args
        ----
        name : string
            Name of the state.

        val : float or ndarray
            Initial value for the state.
        """
        shape = kwargs.get('shape')
        self._check_val(name, 'state', val, shape)
        args = self._add_variable(name, val, **kwargs)
        args['state'] = True
        self._init_unknowns_dict[name] = args

    def set_var_indices(self, name, val=_NotSet, shape=None,
                        src_indices=None):
        """ Sets the 'src_indices' metadata of an existing variable
        on this component, as well as its value, size, shape, and
        global size.

        This only works for numpy array variables.

        Args
        ----
        name : string
            Name of the variable.

        val : ndarray, optional
            Initial value for the variable.

        shape : tuple, optional
            Specifies the shape of the ndarray value

        src_indices : array of indices
            An index array indicating which entries in the distributed
            version of this variable are present in this process.

        """
        meta = self._init_params_dict.get(name)
        if meta is None:
            meta = self._init_unknowns_dict[name]

        if src_indices is None:
            raise ValueError("You must provide src_indices for variable '%s'" %
                             name)

        if not isinstance(meta['val'], np.ndarray):
            raise ValueError("resize_var() can only be called for numpy "
                             "array variables, but '%s' is of type %s" %
                             (name, type(meta['val'])))

        if val is _NotSet:
            if shape:
                val = np.zeros(shape, dtype=meta['val'].dtype)
            else:
                # assume value is a 1-D array
                val = np.zeros((len(src_indices),), dtype=meta['val'].dtype)

        if val.size != len(src_indices):
            raise ValueError("The size (%d) of the array '%s' doesn't match the "
                             "size (%d) of the specified indices." %
                             (val.size, name, len(src_indices)))
        meta['val'] = val
        meta['shape'] = val.shape
        meta['size'] = val.size
        meta['src_indices'] = src_indices

    def _check_name(self, name):
        """ Verifies that a system name is valid. Also checks for
        duplicates."""
        if self._post_setup_vars:
            raise RuntimeError("%s: can't add variable '%s' because setup has already been called." %
                               (self.pathname, name))
        if name in self._init_params_dict or name in self._init_unknowns_dict:
            raise RuntimeError("%s: variable '%s' already exists." %
                               (self.pathname, name))

        match = namecheck_rgx.match(name)
        if match is None or match.group() != name:
            raise NameError("%s: '%s' is not a valid variable name." %
                            (self.pathname, name))

    def setup_distrib_idxs(self):
        """
        Override this in your Component to set specific indices that will be
        pulled from source variables to fill your parameters.  This method
        should set the 'src_indices' metadata for any parameters or
        unknowns that require it.
        """
        pass

    def _get_fd_params(self):
        """
        Get the list of parameters that are needed to perform a
        finite difference on this `Component`.

        Returns
        -------
        list of str
            List of names of params for this `Component` .
        """
        if self._fd_params is None:
            self._fd_params = [k for k, m in iteritems(self.params) if not m.get('pass_by_obj')]
        return self._fd_params

    def _get_fd_unknowns(self):
        """
        Get the list of unknowns that are needed to perform a
        finite difference on this `Group`.

        Returns
        -------
        list of str
            List of names of unknowns for this `Component`.
        """
        return [k for k, m in iteritems(self.unknowns) if not m.get('pass_by_obj')]

    def _setup_variables(self, compute_indices=False):
        """
        Returns copies of our params and unknowns dictionaries,
        re-keyed to use absolute variable names.

        Args
        ----

        compute_indices : bool, optional
            If True, call setup_distrib_idxs() to set values of
            'src_indices' metadata.

        """
        to_prom_name = self._sysdata.to_prom_name = {}
        to_abs_uname = self._sysdata.to_abs_uname = OrderedDict()
        to_abs_pnames = self._sysdata.to_abs_pnames = OrderedDict()
        to_prom_uname = self._sysdata.to_prom_uname = OrderedDict()
        to_prom_pname = self._sysdata.to_prom_pname = OrderedDict()

        if MPI and compute_indices and self.is_active():
            self.setup_distrib_idxs()
            # now update our distrib_size metadata for any distributed
            # unknowns
            sizes = []
            names = []
            for name, meta in iteritems(self._init_unknowns_dict):
                if 'src_indices' in meta:
                    sizes.append(len(meta['src_indices']))
                    names.append(name)
            if sizes:
                if trace:   # pragma: no cover
                    debug("allgathering src index sizes:")
                allsizes = np.zeros((self.comm.size, len(sizes)), dtype=int)
                self.comm.Allgather(np.array(sizes, dtype=int), allsizes)
                for i, name in enumerate(names):
                    self._init_unknowns_dict[name]['distrib_size'] = np.sum(allsizes[:, i])

        # key with absolute path names and add promoted names
        self._params_dict = OrderedDict()
        for name, meta in iteritems(self._init_params_dict):
            pathname = self._get_var_pathname(name)
            self._params_dict [pathname] = meta
            meta['pathname'] = pathname
            to_prom_pname[pathname] = name
            to_abs_pnames[name] = (pathname,)

        self._unknowns_dict = OrderedDict()
        for name, meta in iteritems(self._init_unknowns_dict):
            pathname = self._get_var_pathname(name)
            self._unknowns_dict[pathname] = meta
            meta['pathname'] = pathname
            to_prom_uname[pathname] = name
            to_abs_uname[name] = pathname

        to_prom_name.update(to_prom_uname)
        to_prom_name.update(to_prom_pname)

        self._post_setup_vars = True

        self._sysdata._params_dict = self._params_dict
        self._sysdata._unknowns_dict = self._unknowns_dict

        return self._params_dict, self._unknowns_dict

    def _setup_vectors(self, param_owners, parent,
                       top_unknowns=None, impl=None):
        """
        Set up local `VecWrappers` to store this component's variables.

        Args
        ----
        param_owners : dict
            a dictionary mapping `System` pathnames to the pathnames of
            parameters they are reponsible for propagating. (ignored)

        parent : `Group`
            The parent `Group`.

        top_unknowns : `VecWrapper`, optional
            the `Problem` level unknowns `VecWrapper`

        impl : an implementation factory, optional
            Specifies the factory object used to create `VecWrapper` objects.
        """
        self.params = self.unknowns = self.resids = None
        self.dumat, self.dpmat, self.drmat = {}, {}, {}
        relevance = self._probdata.relevance

        if not self.is_active():
            return

        self._setup_prom_map()

        self._impl = impl

        # create map of relative name in parent to relative name in child
        self._relname_map = self._get_relname_map(parent._sysdata.to_prom_name)

        # at the Group level, we create a set of arrays for each variable of
        # interest, and we make them all subviews of the same shared array in
        # order to conserve memory. Components don't actually own their params,
        # so we just use an empty shared array for dp (with an offset of 0)
        self._shared_dp_vec = empty_arr
        self._shared_p_offsets = { None:0 }
        for vois in chain(relevance.inputs, relevance.outputs):
            for voi in vois:
                self._shared_p_offsets[voi] = 0

        # we don't get non-deriv vecs (u, p, r) unless we have a None group,
        # so force their creation here
        self._create_views(top_unknowns, parent, [], None)

        all_vois = set([None])
        if self._probdata.top_lin_gs: # only need voi vecs for lings
            # create storage for the relevant vecwrappers, keyed by
            # variable_of_interest
            for vois in relevance.groups:
                all_vois.update(vois)
                for voi in vois:
                    self._create_views(top_unknowns, parent, [], voi)

        # create params vec entries for any unconnected params
        for meta in itervalues(self._params_dict):
            pathname = meta['pathname']
            name = self.params._scoped_abs_name(pathname)
            if name not in self.params:
                self.params._add_unconnected_var(pathname, meta)

    def apply_nonlinear(self, params, unknowns, resids):
        """
        Evaluates the residuals for this component. For explicit
        components, the residual is the output produced by the current params
        minus the previously calculated output. Thus, an explicit component
        must execute its solve nonlinear method. Implicit components should
        override this and calculate their residuals in place.

        Args
        ----
        params : `VecWrapper`
            `VecWrapper` containing parameters. (p)

        unknowns : `VecWrapper`
            `VecWrapper` containing outputs and states. (u)

        resids : `VecWrapper`
            `VecWrapper` containing residuals. (r)
        """

        # Since explicit comps don't put anything in resids, we can use it to
        # cache the old values of the unknowns.
        resids.vec[:] = -unknowns.vec

        self.solve_nonlinear(params, unknowns, resids)

        # Unknowns are restored to the old values too. apply_nonlinear does
        # not change the output vector.
        resids.vec[:] += unknowns.vec
        unknowns.vec[:] -= resids.vec

    def solve_nonlinear(self, params, unknowns, resids):
        """
        Runs the component. The user is required to define this function in
        all components.

        Args
        ----
        params : `VecWrapper`, optional
            `VecWrapper` containing parameters. (p)

        unknowns : `VecWrapper`, optional
            `VecWrapper` containing outputs and states. (u)

        resids : `VecWrapper`, optional
            `VecWrapper` containing residuals. (r)
        """

        msg = "Class '%s' does not implement 'solve_nonlinear'"
        raise NotImplementedError(msg  % self.__class__.__name__)

    def linearize(self, params, unknowns, resids):
        """
        Returns Jacobian. Returns None unless component overides this method
        and returns something. J should be a dictionary whose keys are tuples
        of the form ('unknown', 'param') and whose values are ndarrays.

        Args
        ----
        params : `VecWrapper`
            `VecWrapper` containing parameters. (p)

        unknowns : `VecWrapper`
            `VecWrapper` containing outputs and states. (u)

        resids : `VecWrapper`
            `VecWrapper` containing residuals. (r)

        Returns
        -------
        dict
            Dictionary whose keys are tuples of the form ('unknown', 'param')
            and whose values are ndarrays.
        """
        return None

    def apply_linear(self, params, unknowns, dparams, dunknowns, dresids, mode):
        """
        Multiplies incoming vector by the Jacobian (fwd mode) or the
        transpose Jacobian (rev mode). If the user doesn't provide this
        method, then we just multiply by the cached jacobian.

        Args
        ----
        params : `VecWrapper`
            `VecWrapper` containing parameters. (p)

        unknowns : `VecWrapper`
            `VecWrapper` containing outputs and states. (u)

        dparams : `VecWrapper`
            `VecWrapper` containing either the incoming vector in forward mode
            or the outgoing result in reverse mode. (dp)

        dunknowns : `VecWrapper`
            In forward mode, this `VecWrapper` contains the incoming vector for
            the states. In reverse mode, it contains the outgoing vector for
            the states. (du)

        dresids : `VecWrapper`
            `VecWrapper` containing either the outgoing result in forward mode
            or the incoming vector in reverse mode. (dr)

        mode : string
            Derivative mode, can be 'fwd' or 'rev'.
        """
        self._apply_linear_jac(params, unknowns, dparams, dunknowns, dresids,
                               mode)

    def solve_linear(self, dumat, drmat, vois, mode=None):
        """
        Single linear solution applied to whatever input is sitting in
        the rhs vector.

        Args
        ----
        dumat : dict of `VecWrappers`
            In forward mode, each `VecWrapper` contains the incoming vector
            for the states. There is one vector per quantity of interest for
            this problem. In reverse mode, it contains the outgoing vector for
            the states. (du)

        drmat : `dict of VecWrappers`
            `VecWrapper` containing either the outgoing result in forward mode
            or the incoming vector in reverse mode. There is one vector per
            quantity of interest for this problem. (dr)

        vois : list of strings
            List of all quantities of interest to key into the mats.

        mode : string
            Derivative mode, can be 'fwd' or 'rev', but generally should be
            called without mode so that the user can set the mode in this
            system's ln_solver.options.
        """

        if mode == 'fwd':
            sol_vec, rhs_vec = self.dumat, self.drmat
        else:
            sol_vec, rhs_vec = self.drmat, self.dumat

        for voi in vois:
            sol_vec[voi].vec[:] = rhs_vec[voi].vec

    def dump(self, nest=0, out_stream=sys.stdout, verbose=False, dvecs=False,
             sizes=False):
        """
        Writes a formated dump of this `Component` to file.

        Args
        ----
        nest : int, optional
            Starting nesting level.  Defaults to 0.

        out_stream : an open file, optional
            Where output is written.  Defaults to sys.stdout.

        verbose : bool, optional
            If True, output additional info beyond
            just the tree structure. Default is False.

        dvecs : bool, optional
            If True, show contents of du and dp vectors instead of
            u and p (the default).

        sizes : bool, optional
            If True, show sizes of vectors and comms. Default is False.
        """
        klass = self.__class__.__name__
        if dvecs:
            ulabel, plabel, uvecname, pvecname = 'du', 'dp', 'dunknowns', 'dparams'
        else:
            ulabel, plabel, uvecname, pvecname = 'u', 'p', 'unknowns', 'params'

        uvec = getattr(self, uvecname)
        pvec = getattr(self, pvecname)

        template = "%s %s '%s'"
        out_stream.write(template % (" "*nest, klass, self.name))

        if sizes:
            commsz = self.comm.size if hasattr(self.comm, 'size') else 0
            template = "    req: %s  usize:%d  psize:%d  commsize:%d"
            out_stream.write(template % (self.get_req_procs(),
                                         uvec.vec.size,
                                         pvec.vec.size,
                                         commsz))
        out_stream.write("\n")

        if verbose:  # pragma: no cover
            lens = [len(n) for n in iterkeys(uvec)]
            nwid = max(lens) if lens else 12

            for v in uvec:
                if v in uvec._dat and uvec._dat[v].slice is not None:
                    uslice = '{0}[{1[0]}:{1[1]}]'.format(ulabel,
                                                         uvec._dat[v].slice)
                    tem = "{0}{1:<{nwid}} {2:<21} {3:>10}\n"
                    out_stream.write(tem.format(" "*(nest+8), v, uslice,
                                                repr(uvec[v]), nwid=nwid))
                elif not dvecs: # deriv vecs don't have passing by obj
                    tem = "{0}{1:<{nwid}}  (by_obj) ({2})\n"
                    out_stream.write(tem.format(" "*(nest+8), v, repr(uvec[v]),
                                                nwid=nwid))

        out_stream.flush()

    def _get_relname_map(self, parent_proms):
        """
        Args
        ----
        parent_proms : `dict`
            A dict mapping absolute names to promoted names in the parent
            system.

        Returns
        -------
        dict
            Maps promoted name in parent (owner of unknowns) to
            the corresponding promoted name in the child.
        """
        # unknowns_dict is keyed on absolute pathname

        # use an ordered dict here so we can use this smaller dict when looping
        # during get_view.
        #   (the order of this one matches the order in the parent)
        umap = OrderedDict()

        for key, meta in iteritems(self._init_unknowns_dict):
            # promoted and _init_unknowns_dict key are same
            umap[parent_proms['.'.join((self.pathname, key))]] = key

        return umap

    def complex_step_jacobian(self, params, unknowns, resids, total_derivs=False,
                              fd_params=None, fd_unknowns=None,
                              poi_indices=None, qoi_indices=None):
        """ Return derivatives of all unknowns in this system w.r.t. all
        incoming params using complex step.

        Args
        ----
        params : `VecWrapper`
            `VecWrapper` containing parameters. (p)

        unknowns : `VecWrapper`
            `VecWrapper` containing outputs and states. (u)

        resids : `VecWrapper`
            `VecWrapper` containing residuals. (r)

        total_derivs : bool, optional
            Should always be False, as componentwise derivatives only need partials.

        fd_params : list of strings, optional
            List of parameter name strings with respect to which derivatives
            are desired. This is used by problem to limit the derivatives that
            are taken.

        fd_unknowns : list of strings, optional
            List of output or state name strings for derivatives to be
            calculated. This is used by problem to limit the derivatives that
            are taken.

        poi_indices: dict of list of integers, optional
            Should be an empty list, as there is no subcomponent relevance reduction.

        qoi_indices: dict of list of integers, optional
            Should be an empty list, as there is no subcomponent relevance reduction.

        Returns
        -------
        dict
            Dictionary whose keys are tuples of the form ('unknown', 'param')
            and whose values are ndarrays containing the derivative for that
            tuple pair.
        """

        # Params and Unknowns that we provide at this level.
        if fd_params is None:
            fd_params = self._get_fd_params()
        if fd_unknowns is None:
            fd_unknowns = self._get_fd_unknowns()

        # Use settings in the system dict unless variables override.
        step_size = self.fd_options.get('step_size', 1.0e-6)

        jac = {}
        csparams = ComplexStepTgtVecWrapper(params)
        csunknowns = ComplexStepSrcVecWrapper(unknowns)
        csresids = ComplexStepSrcVecWrapper(resids)

        # Pull result from resids only if comp overrides apply_nonlinear
        states = self.states
        if len(states) > 0:
            resultvec = csresids
        else:
            resultvec = csunknowns

        # Compute gradient for this param or state.
        for p_name in chain(fd_params, states):

            # States are stepped in unknowns, not params
            if p_name in states:
                stepvec = csunknowns
                target_input = unknowns._dat[p_name].val
            else:
                stepvec = csparams
                target_input = params._dat[p_name].val

            stepvec.set_complex_var(p_name)

            # promoted names and _init_params_dict keys are same
            mydict = self._init_params_dict.get(p_name, {})

            # Local settings for this var trump all
            fdstep = mydict.get('step_size', step_size)

            # Size our Inputs
            p_size = np.size(target_input)
            p_idxs = range(p_size)

            # Size our Outputs
            for u_name in fd_unknowns:
                u_size = np.size(unknowns[u_name])
                jac[u_name, p_name] = np.zeros((u_size, p_size))

            # apply Complex Step on each index in array
            for j, idx in enumerate(p_idxs):

                stepvec.step_complex(idx, fdstep)
                self.apply_nonlinear(csparams, csunknowns, csresids)

                stepvec.step_complex(idx, -fdstep)

                for u_name in fd_unknowns:
                    result = resultvec.flat(u_name)
                    jac[u_name, p_name][:, j] = result.imag/fdstep

            # Need to clear this out because our next input might be a
            # different vector (state vs param)
            stepvec.set_complex_var(None)

        return jac<|MERGE_RESOLUTION|>--- conflicted
+++ resolved
@@ -56,14 +56,12 @@
         self._post_setup_vars = False
         self._jacobian_cache = {}
 
-<<<<<<< HEAD
         self._init_params_dict = OrderedDict() # for storage of initial var data
         self._init_unknowns_dict = OrderedDict() # for storage of initial var data
-=======
+
         # keep a list of nondifferentiable vars without user set 'pass_by_obj'
         # metadata for use later in check_setup
         self._pbo_warns = []
->>>>>>> 45f6b607
 
     def _get_initial_val(self, val, shape):
         """ Determines initial value based on starting val and shape."""
